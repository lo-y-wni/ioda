--- conflicted
+++ resolved
@@ -54,13 +54,7 @@
   void ioda_obsdb_delete_f90(F90odb &);
   void ioda_obsdb_nobs_f90(const F90odb &, int &);
   void ioda_obsdb_nlocs_f90(const F90odb &, int &);
-<<<<<<< HEAD
-  void ioda_obsdb_getlocations_f90(const F90odb &, const ioda::ObsSpace *,
-                                   const util::DateTime * const *,
-                                   const util::DateTime * const *, F90locs &);
-=======
   void ioda_obsdb_getrefdate_f90(const F90odb &, util::DateTime &);
->>>>>>> 7c9fdc33
   void ioda_obsdb_generate_f90(const F90odb &, const eckit::Configuration * const *,
                                const util::DateTime * const *, const util::DateTime * const *,
                                const double &);
