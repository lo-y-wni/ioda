--- conflicted
+++ resolved
@@ -91,16 +91,8 @@
 template <typename DATATYPE>
 void ObsSpace::get_db(const std::string & group, const std::string & name,
                       const size_t & vsize, DATATYPE vdata[]) const {
-<<<<<<< HEAD
-  std::string gname(group);
-  if (group.size() <= 0)
-    //gname = "GroupUndefined";
-    gname ="";
-  database_.inquire<DATATYPE>(gname, name, vsize, vdata);
-=======
   std::string gname = (group.size() <= 0)? "GroupUndefined" : group;
   database_.inquire(gname, name, vsize, vdata);
->>>>>>> e9a0e8af
 }
 
 template void ObsSpace::get_db<int>(const std::string & group, const std::string & name,
@@ -120,14 +112,7 @@
 template <typename DATATYPE>
 void ObsSpace::put_db(const std::string & group, const std::string & name,
                       const std::size_t & vsize, const DATATYPE vdata[]) {
-<<<<<<< HEAD
-  std::string gname(group);
-  if (group.size() <= 0)
-    //gname = "GroupUndefined";
-    gname ="";
-=======
   std::string gname = (group.size() <= 0)? "GroupUndefined" : group;
->>>>>>> e9a0e8af
   database_.insert<DATATYPE>(gname, name, vsize, vdata);
 }
 
