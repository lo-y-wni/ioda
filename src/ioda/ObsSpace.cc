/*
 * (C) Copyright 2017 UCAR
 *
 * This software is licensed under the terms of the Apache Licence Version 2.0
 * which can be obtained at http://www.apache.org/licenses/LICENSE-2.0.
 */

#include "ioda/ObsSpace.h"

#include <map>
#include <string>
#include <vector>

#include "eckit/config/Configuration.h"

#include "oops/parallel/mpi/mpi.h"
#include "oops/util/abor1_cpp.h"
#include "oops/util/Logger.h"

#include "Locations.h"

namespace ioda {
// -----------------------------------------------------------------------------
const double ObsSpace::missingvalue_ = 9.9999e+37;
// -----------------------------------------------------------------------------

ObsSpace::ObsSpace(const eckit::Configuration & config,
                   const util::DateTime & bgn, const util::DateTime & end)
  : oops::ObsSpaceBase(config, bgn, end), winbgn_(bgn), winend_(end), commMPI_(oops::mpi::comm())
{
  oops::Log::trace() << "ioda::ObsSpace config  = " << config << std::endl;

  const eckit::Configuration * configc = &config;
  obsname_ = config.getString("ObsType");
<<<<<<< HEAD

  // Read in the variable names to be assimilated
  // Now, only Radiosonde and Aircraft need this. should revisit to make
  // it more general
  try {
    vnames_ = config.getStringVector("Variables");
    nvars_ = vnames_.size();
  } catch (const std::exception& e) {
    oops::Log::debug() << "No Variables block is found" << std::endl;
  }

  ioda_obsdb_setup_f90(keyOspace_, &configc);
=======
  ioda_obsdb_setup_f90(keyOspace_, &configc, missingvalue_);
>>>>>>> e0aa918e

  oops::Log::trace() << "ioda::ObsSpace contructed name = " << obsname_ << std::endl;
}

// -----------------------------------------------------------------------------

ObsSpace::~ObsSpace() {
  ioda_obsdb_delete_f90(keyOspace_);
}

// -----------------------------------------------------------------------------
void ObsSpace::get_db(const std::string & group, const std::string & name,
                      const std::size_t & vsize, int vdata[]) const {
  std::string db_name;
  if (group.size() == 0) {
    db_name = name;
  } else {
    db_name = name + "@" + group;
  }
  ioda_obsdb_geti_f90(keyOspace_, db_name.size(), db_name.c_str(), static_cast<int>(vsize), vdata);
}
// -----------------------------------------------------------------------------
void ObsSpace::get_db(const std::string & group, const std::string & name,
                      const std::size_t & vsize, double vdata[]) const {
  std::string db_name;
  if (group.size() == 0) {
    db_name = name;
  } else {
    db_name = name + "@" + group;
  }
  ioda_obsdb_getd_f90(keyOspace_, db_name.size(), db_name.c_str(), static_cast<int>(vsize), vdata);
}
// -----------------------------------------------------------------------------
void ObsSpace::put_db(const std::string & group, const std::string & name,
                      const std::size_t & vsize, const int vdata[]) const {
  std::string db_name;
  if (group.size() == 0) {
    db_name = name;
  } else {
    db_name = name + "@" + group;
  }
  ioda_obsdb_puti_f90(keyOspace_, db_name.size(), db_name.c_str(), static_cast<int>(vsize), vdata);
}
// -----------------------------------------------------------------------------
void ObsSpace::put_db(const std::string & group, const std::string & name,
                      const std::size_t & vsize, const double vdata[]) const {
  std::string db_name;
  if (group.size() == 0) {
    db_name = name;
  } else {
    db_name = name + "@" + group;
  }
  ioda_obsdb_putd_f90(keyOspace_, db_name.size(), db_name.c_str(), static_cast<int>(vsize), vdata);
}
// -----------------------------------------------------------------------------

Locations * ObsSpace::getLocations(const util::DateTime & t1, const util::DateTime & t2) const {
  const util::DateTime * p1 = &t1;
  const util::DateTime * p2 = &t2;
  int keylocs;
  ioda_obsdb_getlocations_f90(keyOspace_, &p1, &p2, keylocs);

  return new Locations(keylocs);
}

// -----------------------------------------------------------------------------

std::size_t ObsSpace::nobs() const {
  int n;
  ioda_obsdb_nobs_f90(keyOspace_, n);

  return n;
}

// -----------------------------------------------------------------------------

std::size_t ObsSpace::nlocs() const {
  int n;
  ioda_obsdb_nlocs_f90(keyOspace_, n);
  return n;
}

// -----------------------------------------------------------------------------

int ObsSpace::nvars() const {
  return nvars_;
}

// -----------------------------------------------------------------------------

std::vector<std::string> ObsSpace::vnames() const {
  return vnames_;
}

// -----------------------------------------------------------------------------

void ObsSpace::generateDistribution(const eckit::Configuration & conf) {
  const eckit::Configuration * configc = &conf;

  const util::DateTime * p1 = &winbgn_;
  const util::DateTime * p2 = &winend_;
  ioda_obsdb_generate_f90(keyOspace_, &configc, &p1, &p2, missingvalue_);
}

// -----------------------------------------------------------------------------

void ObsSpace::print(std::ostream & os) const {
  os << "ObsSpace::print not implemented";
}

// -----------------------------------------------------------------------------

void ObsSpace::printJo(const ObsVector & dy, const ObsVector & grad) {
  oops::Log::info() << "ObsSpace::printJo not implemented" << std::endl;
}

// -----------------------------------------------------------------------------

}  // namespace ioda<|MERGE_RESOLUTION|>--- conflicted
+++ resolved
@@ -32,7 +32,6 @@
 
   const eckit::Configuration * configc = &config;
   obsname_ = config.getString("ObsType");
-<<<<<<< HEAD
 
   // Read in the variable names to be assimilated
   // Now, only Radiosonde and Aircraft need this. should revisit to make
@@ -44,10 +43,7 @@
     oops::Log::debug() << "No Variables block is found" << std::endl;
   }
 
-  ioda_obsdb_setup_f90(keyOspace_, &configc);
-=======
   ioda_obsdb_setup_f90(keyOspace_, &configc, missingvalue_);
->>>>>>> e0aa918e
 
   oops::Log::trace() << "ioda::ObsSpace contructed name = " << obsname_ << std::endl;
 }
@@ -132,7 +128,7 @@
 
 // -----------------------------------------------------------------------------
 
-int ObsSpace::nvars() const {
+std::size_t ObsSpace::nvars() const {
   return nvars_;
 }
 
