--- conflicted
+++ resolved
@@ -11,7 +11,6 @@
 use iso_c_binding
 use kinds
 use ioda_obsvar_mod
-use ioda_utils_mod, only: missing_value
 use obsspace_mod, only: obspace_missing_value
 use fckit_log_module, only : fckit_log
 #ifdef HAVE_ODB_API
@@ -61,11 +60,7 @@
 
 ! ------------------------------------------------------------------------------
 
-<<<<<<< HEAD
-subroutine ioda_obsdb_setup(self, fvlen, nobs, dist_indx, nlocs, nvars, varnames, filename, fileout, obstype)
-=======
-subroutine ioda_obsdb_setup(self, fvlen, nobs, dist_indx, nlocs, nvars, filename, fileout, obstype, missing_value)
->>>>>>> e0aa918e
+subroutine ioda_obsdb_setup(self, fvlen, nobs, dist_indx, nlocs, nvars, varnames, filename, fileout, obstype, missing_value)
 
 use nc_diag_read_mod, only: nc_diag_read_init
 use nc_diag_read_mod, only: nc_diag_read_close
@@ -99,24 +94,14 @@
 self%fvlen         = fvlen
 self%nobs          = nobs
 allocate(self%dist_indx(nobs))
-<<<<<<< HEAD
-self%dist_indx = dist_indx
-self%nlocs     = nlocs
-self%nvars     = nvars
-allocate(self%varnames(nvars))
-self%varnames = varnames
-self%filename  = filename
-self%fileout   = fileout
-self%obstype   = obstype
-=======
 self%dist_indx     = dist_indx
 self%nlocs         = nlocs
 self%nvars         = nvars
+allocate(self%varnames(nvars))
 self%filename      = filename
 self%fileout       = fileout
 self%obstype       = obstype
 self%missing_value = missing_value
->>>>>>> e0aa918e
 call self%obsvars%setup()
 
 input_file_type = ioda_obsdb_get_ftype(self%filename)
@@ -403,7 +388,7 @@
 
       ! set the missing value equal to IODA missing_value
       if (vartype == NF90_DOUBLE .or. vartype == NF90_FLOAT ) then
-        where(vptr%vals > missing_value) vptr%vals = obspace_missing_value()
+        where(vptr%vals > 1.0e08) vptr%vals = self%missing_value
       endif
 
       deallocate(dimsizes)
@@ -508,12 +493,7 @@
 type(ioda_obs_var), pointer :: vptr
 character(len=max_string) :: vname
 
-! 4th argument is the filename containing obs values, which is not used for this method.
-<<<<<<< HEAD
-call ioda_obsdb_setup(self, fvlen, nobs, dist_indx, nlocs, nvars, (/""/), "", "", obstype)
-=======
-call ioda_obsdb_setup(self, fvlen, nobs, dist_indx, nlocs, nvars, "", "", obstype, missing_value)
->>>>>>> e0aa918e
+call ioda_obsdb_setup(self, fvlen, nobs, dist_indx, nlocs, nvars, (/""/), "", "", obstype, missing_value)
 
 ! Create variables and generate the values specified by the arguments.
 vname = "latitude" 
