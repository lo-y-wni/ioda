/*
 * (C) Copyright 2017 UCAR
 * 
 * This software is licensed under the terms of the Apache Licence Version 2.0
 * which can be obtained at http://www.apache.org/licenses/LICENSE-2.0. 
 */

#include "ioda/ObsVector.h"

#include <math.h>
#include <limits>
#include <random>

#include "eckit/config/LocalConfiguration.h"
#include "eckit/mpi/Comm.h"
#include "oops/base/Variables.h"
#include "oops/util/abor1_cpp.h"
#include "oops/util/Logger.h"

#include "ioda/ObsSpace.h"

namespace ioda {
// -----------------------------------------------------------------------------
<<<<<<< HEAD
ObsVector::ObsVector(ObsSpace & obsdb, const oops::Variables & vars)
  : obsdb_(obsdb), missing_(ObsSpace::missingValue()), obsvars_(vars) {
  nvars_ = obsvars_.variables().size();
  values_.resize(obsdb_.nlocs() * nvars_);
=======
ObsVector::ObsVector(const ObsSpace & obsdb, const oops::Variables & vars)
  : obsdb_(obsdb), obsvars_(vars), nvars_(obsvars_.variables().size()),
    nlocs_(obsdb_.nlocs()), values_(nlocs_ * nvars_),
    missing_(ObsSpace::missingValue()) {
>>>>>>> 7c9fdc33
  oops::Log::debug() << "ObsVector constructed with " << nvars_
                     << " variables resulting in " << values_.size()
                     << " elements." << std::endl;
}
// -----------------------------------------------------------------------------
ObsVector::ObsVector(const ObsVector & other, const bool copy)
  : obsdb_(other.obsdb_), obsvars_(other.obsvars_), nvars_(other.nvars_),
    nlocs_(other.nlocs_), values_(nlocs_ * nvars_), missing_(other.missing_) {
  oops::Log::debug() << "ObsVector constructed with " << nvars_
                     << " variables resulting in " << values_.size()
                     << " elements." << std::endl;
  if (copy) values_ = other.values_;
}
// -----------------------------------------------------------------------------
ObsVector::~ObsVector() {
}
// -----------------------------------------------------------------------------
ObsVector & ObsVector::operator= (const ObsVector & rhs) {
  values_ = rhs.values_;
  return *this;
}
// -----------------------------------------------------------------------------
ObsVector & ObsVector::operator*= (const double & zz) {
  for (size_t jj = 0; jj < values_.size() ; ++jj) {
    if (values_[jj] != missing_) {
      values_[jj] = zz * values_[jj];
    }
  }
  return *this;
}
// -----------------------------------------------------------------------------
ObsVector & ObsVector::operator+= (const ObsVector & rhs) {
  const size_t nn = values_.size();
  ASSERT(rhs.values_.size() == nn);
  for (size_t jj = 0; jj < nn ; ++jj) {
    if (values_[jj] == missing_ || rhs.values_[jj] == missing_) {
      values_[jj] = missing_;
    } else {
      values_[jj] += rhs.values_[jj];
    }
  }
  return *this;
}
// -----------------------------------------------------------------------------
ObsVector & ObsVector::operator-= (const ObsVector & rhs) {
  const size_t nn = values_.size();
  ASSERT(rhs.values_.size() == nn);
  for (size_t jj = 0; jj < nn ; ++jj) {
    if (values_[jj] == missing_ || rhs.values_[jj] == missing_) {
      values_[jj] = missing_;
    } else {
      values_[jj] -= rhs.values_[jj];
    }
  }
  return *this;
}
// -----------------------------------------------------------------------------
ObsVector & ObsVector::operator*= (const ObsVector & rhs) {
  const size_t nn = values_.size();
  ASSERT(rhs.values_.size() == nn);
  for (size_t jj = 0; jj < nn ; ++jj) {
    if (values_[jj] == missing_ || rhs.values_[jj] == missing_) {
      values_[jj] = missing_;
    } else {
      values_[jj] *= rhs.values_[jj];
    }
  }
  return *this;
}
// -----------------------------------------------------------------------------
ObsVector & ObsVector::operator/= (const ObsVector & rhs) {
  const size_t nn = values_.size();
  ASSERT(rhs.values_.size() == nn);
  for (size_t jj = 0; jj < nn ; ++jj) {
    if (values_[jj] == missing_ || rhs.values_[jj] == missing_) {
      values_[jj] = missing_;
    } else {
      values_[jj] /= rhs.values_[jj];
    }
  }
  return *this;
}
// -----------------------------------------------------------------------------
void ObsVector::zero() {
  for (size_t jj = 0; jj < values_.size() ; ++jj) {
    values_[jj] = 0.0;
  }
}
// -----------------------------------------------------------------------------
void ObsVector::axpy(const double & zz, const ObsVector & rhs) {
  const size_t nn = values_.size();
  ASSERT(rhs.values_.size() == nn);
  for (size_t jj = 0; jj < nn ; ++jj) {
    if (values_[jj] == missing_ || rhs.values_[jj] == missing_) {
      values_[jj] = missing_;
    } else {
      values_[jj] += zz * rhs.values_[jj];
    }
  }
}
// -----------------------------------------------------------------------------
void ObsVector::invert() {
  for (size_t jj = 0; jj < values_.size() ; ++jj) {
    if (values_[jj] != missing_) {
      values_[jj] = 1.0 / values_[jj];
    }
  }
}
// -----------------------------------------------------------------------------
void ObsVector::random() {
  static std::mt19937 generator(1);
  static std::normal_distribution<double> distribution(0.0, 1.0);
  for (size_t jj = 0; jj < values_.size() ; ++jj) {
    values_[jj] = distribution(generator);
  }
}
// -----------------------------------------------------------------------------
double ObsVector::dot_product_with(const ObsVector & other) const {
  const size_t nn = values_.size();
  ASSERT(other.values_.size() == nn);
  double zz = 0.0;
  for (size_t jj = 0; jj < nn ; ++jj) {
    if (values_[jj] != missing_ && other.values_[jj] != missing_) {
      zz += values_[jj] * other.values_[jj];
    }
  }
  obsdb_.comm().allReduceInPlace(zz, eckit::mpi::sum());
  return zz;
}
// -----------------------------------------------------------------------------
double ObsVector::rms() const {
  double zrms = 0.0;
  int nobs = 0;
  for (size_t jj = 0; jj < values_.size() ; ++jj) {
    if ((values_[jj] != missing_) && !(abs(values_[jj]) > 1.0e20)) {
      zrms += values_[jj] * values_[jj];
      ++nobs;
    }
  }
  obsdb_.comm().allReduceInPlace(zrms, eckit::mpi::sum());
  obsdb_.comm().allReduceInPlace(nobs, eckit::mpi::sum());
  if (nobs > 0) zrms = sqrt(zrms / static_cast<double>(nobs));
  return zrms;
}
// -----------------------------------------------------------------------------
void ObsVector::read(const std::string & name) {
  oops::Log::trace() << "ObsVector::read, name = " <<  name << std::endl;

  // Read in the variables stored in obsvars_ from the group given by "name".
  //
  // We want to construct the vector in the order of all variable values for the
  // first location, then all variable values for the second location, etc. This
  // means that a single variable gets its values spread out across the vector
  // in intervals the size of nvars_, and that the starting point for each variable
  // in the vector is given by the index of the variable name in varnames_.
  std::size_t nlocs = obsdb_.nlocs();
  std::vector<double> tmp(nlocs);
  for (std::size_t i = 0; i < nvars_; ++i) {
    obsdb_.get_db(name, obsvars_.variables()[i], nlocs, tmp.data());

    for (std::size_t j = 0; j < nlocs; ++j) {
      std::size_t ivec = i + (j * nvars_);
      values_[ivec] = tmp[j];
    }
  }
}
// -----------------------------------------------------------------------------
<<<<<<< HEAD
bool ObsVector::tryRead(const std::string & name) {
  oops::Log::trace() << "ObsVector::tryRead, name = " <<  name << std::endl;

  bool exists = (nvars_ > 0);
  for (std::size_t jj = 0; jj < nvars_; ++jj) {
    exists = exists && obsdb_.has(name, obsvars_.variables()[jj]);
  }

  if (exists) this->read(name);

  return exists;
}
// -----------------------------------------------------------------------------
void ObsVector::save(const std::string & name) {
=======
void ObsVector::save(const std::string & name) const {
>>>>>>> 7c9fdc33
  oops::Log::trace() << "ObsVector::save, name = " <<  name << std::endl;

  // As noted in the read method, the order is all variables at the first location,
  // then all variables at the next location, etc.
  std::size_t nlocs = obsdb_.nlocs();
  std::size_t ivec;
  for (std::size_t i = 0; i < nvars_; ++i) {
    std::vector<double> tmp(nlocs);
    for (std::size_t j = 0; j < tmp.size(); ++j) {
      ivec = i + (j * nvars_);
      tmp[j] = values_[ivec];
    }

    obsdb_.put_db(name, obsvars_.variables()[i], nlocs, tmp.data());
  }
}
// -----------------------------------------------------------------------------
void ObsVector::mask(const ObsVector & flags) {
  oops::Log::trace() << "ObsVector::mask" << std::endl;
  ASSERT(values_.size() == flags.values_.size());
  for (size_t jj = 0; jj < values_.size() ; ++jj) {
    if (flags.values_[jj] > 0.01) values_[jj] = missing_;
  }
}
// -----------------------------------------------------------------------------
unsigned int ObsVector::nobs() const {
  int nobs = 0;
  for (size_t jj = 0; jj < values_.size() ; ++jj) {
    if (values_[jj] != missing_) {
      ++nobs;
    }
  }
  obsdb_.comm().allReduceInPlace(nobs, eckit::mpi::sum());
  return nobs;
}
// -----------------------------------------------------------------------------
void ObsVector::print(std::ostream & os) const {
  double zmin = std::numeric_limits<double>::max();
  double zmax = std::numeric_limits<double>::lowest();
  double zrms = 0.0;
  int nobs = 0;
  for (size_t jj = 0; jj < values_.size() ; ++jj) {
    if (values_[jj] != missing_) {
      if (values_[jj] < zmin) zmin = values_[jj];
      if (values_[jj] > zmax) zmax = values_[jj];
      zrms += values_[jj] * values_[jj];
      ++nobs;
    }
  }
  obsdb_.comm().allReduceInPlace(zmin, eckit::mpi::min());
  obsdb_.comm().allReduceInPlace(zmax, eckit::mpi::max());
  obsdb_.comm().allReduceInPlace(zrms, eckit::mpi::sum());
  obsdb_.comm().allReduceInPlace(nobs, eckit::mpi::sum());
  if (nobs > 0) zrms = sqrt(zrms / static_cast<double>(nobs));
  os << obsdb_.obsname() << " nobs= " << nobs << " Min="
     << zmin << ", Max=" << zmax << ", Average=" << zrms << std::endl;
}
// -----------------------------------------------------------------------------
}  // namespace ioda<|MERGE_RESOLUTION|>--- conflicted
+++ resolved
@@ -21,17 +21,10 @@
 
 namespace ioda {
 // -----------------------------------------------------------------------------
-<<<<<<< HEAD
 ObsVector::ObsVector(ObsSpace & obsdb, const oops::Variables & vars)
-  : obsdb_(obsdb), missing_(ObsSpace::missingValue()), obsvars_(vars) {
-  nvars_ = obsvars_.variables().size();
-  values_.resize(obsdb_.nlocs() * nvars_);
-=======
-ObsVector::ObsVector(const ObsSpace & obsdb, const oops::Variables & vars)
   : obsdb_(obsdb), obsvars_(vars), nvars_(obsvars_.variables().size()),
     nlocs_(obsdb_.nlocs()), values_(nlocs_ * nvars_),
     missing_(ObsSpace::missingValue()) {
->>>>>>> 7c9fdc33
   oops::Log::debug() << "ObsVector constructed with " << nvars_
                      << " variables resulting in " << values_.size()
                      << " elements." << std::endl;
@@ -199,24 +192,7 @@
   }
 }
 // -----------------------------------------------------------------------------
-<<<<<<< HEAD
-bool ObsVector::tryRead(const std::string & name) {
-  oops::Log::trace() << "ObsVector::tryRead, name = " <<  name << std::endl;
-
-  bool exists = (nvars_ > 0);
-  for (std::size_t jj = 0; jj < nvars_; ++jj) {
-    exists = exists && obsdb_.has(name, obsvars_.variables()[jj]);
-  }
-
-  if (exists) this->read(name);
-
-  return exists;
-}
-// -----------------------------------------------------------------------------
-void ObsVector::save(const std::string & name) {
-=======
 void ObsVector::save(const std::string & name) const {
->>>>>>> 7c9fdc33
   oops::Log::trace() << "ObsVector::save, name = " <<  name << std::endl;
 
   // As noted in the read method, the order is all variables at the first location,
