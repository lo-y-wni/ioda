/*
 * (C) Copyright 2017 UCAR
 * 
 * This software is licensed under the terms of the Apache Licence Version 2.0
 * which can be obtained at http://www.apache.org/licenses/LICENSE-2.0. 
 */

#include "ioda/ObsVector.h"

#include <math.h>
#include <limits>
#include <random>

#include "eckit/config/LocalConfiguration.h"
#include "eckit/mpi/Comm.h"
#include "oops/base/Variables.h"
#include "oops/util/abor1_cpp.h"
#include "oops/util/Logger.h"

#include "ioda/ObsSpace.h"

namespace ioda {
// -----------------------------------------------------------------------------
<<<<<<< HEAD
ObsVector::ObsVector(const ObsSpace & obsdb)
  : obsdb_(obsdb), missing_(ObsSpace::missingValue()) {
  // For now, get the variable names from the ObsSpace configuration
  const eckit::Configuration & OdbConf(obsdb_.config());
  oops::Log::debug() << "ObsVector: Obsdb configuration: " << OdbConf << std::endl;
  varnames_ = OdbConf.getStringVector("ObsData.ObsDataIn.variables");
  nvars_ = varnames_.size();

  values_.resize(obsdb_.nlocs() * nvars_);
  oops::Log::debug() << "ObsVector constructed with " << nvars_
                     << " variables resulting in " << values_.size()
=======
ObsVector::ObsVector(const ObsSpace & obsdb, const oops::Variables & vars)
  : obsdb_(obsdb), values_(obsdb_.nobs()),
    missing_(ObsSpace::missingValue()), obsvars_(vars) {
  oops::Log::debug() << "ObsVector constructed with " << values_.size()
>>>>>>> 86e735e7
                     << " elements." << std::endl;
}
// -----------------------------------------------------------------------------
ObsVector::ObsVector(const ObsVector & other, const bool copy)
<<<<<<< HEAD
  : obsdb_(other.obsdb_), missing_(other.missing_) {
  varnames_ = other.varnames_;
  nvars_ = varnames_.size();

  values_.resize(obsdb_.nlocs() * nvars_);
  oops::Log::debug() << "ObsVector constructed with " << nvars_
                     << " variables resulting in " << values_.size()
=======
  : obsdb_(other.obsdb_), values_(obsdb_.nobs()),
    missing_(other.missing_), obsvars_(other.obsvars_) {
  oops::Log::debug() << "ObsVector copy constructed with " << values_.size()
>>>>>>> 86e735e7
                     << " elements." << std::endl;

  if (copy) values_ = other.values_;
}
// -----------------------------------------------------------------------------
ObsVector::~ObsVector() {
}
// -----------------------------------------------------------------------------
ObsVector & ObsVector::operator= (const ObsVector & rhs) {
  values_ = rhs.values_;
  return *this;
}
// -----------------------------------------------------------------------------
ObsVector & ObsVector::operator*= (const double & zz) {
  for (size_t jj = 0; jj < values_.size() ; ++jj) {
    if (values_[jj] != missing_) {
      values_[jj] = zz * values_[jj];
    }
  }
  return *this;
}
// -----------------------------------------------------------------------------
ObsVector & ObsVector::operator+= (const ObsVector & rhs) {
  const size_t nn = values_.size();
  ASSERT(rhs.values_.size() == nn);
  for (size_t jj = 0; jj < nn ; ++jj) {
    if (values_[jj] == missing_ || rhs.values_[jj] == missing_) {
      values_[jj] = missing_;
    } else {
      values_[jj] += rhs.values_[jj];
    }
  }
  return *this;
}
// -----------------------------------------------------------------------------
ObsVector & ObsVector::operator-= (const ObsVector & rhs) {
  const size_t nn = values_.size();
  ASSERT(rhs.values_.size() == nn);
  for (size_t jj = 0; jj < nn ; ++jj) {
    if (values_[jj] == missing_ || rhs.values_[jj] == missing_) {
      values_[jj] = missing_;
    } else {
      values_[jj] -= rhs.values_[jj];
    }
  }
  return *this;
}
// -----------------------------------------------------------------------------
ObsVector & ObsVector::operator*= (const ObsVector & rhs) {
  const size_t nn = values_.size();
  ASSERT(rhs.values_.size() == nn);
  for (size_t jj = 0; jj < nn ; ++jj) {
    if (values_[jj] == missing_ || rhs.values_[jj] == missing_) {
      values_[jj] = missing_;
    } else {
      values_[jj] *= rhs.values_[jj];
    }
  }
  return *this;
}
// -----------------------------------------------------------------------------
ObsVector & ObsVector::operator/= (const ObsVector & rhs) {
  const size_t nn = values_.size();
  ASSERT(rhs.values_.size() == nn);
  for (size_t jj = 0; jj < nn ; ++jj) {
    if (values_[jj] == missing_ || rhs.values_[jj] == missing_) {
      values_[jj] = missing_;
    } else {
      values_[jj] /= rhs.values_[jj];
    }
  }
  return *this;
}
// -----------------------------------------------------------------------------
void ObsVector::zero() {
  for (size_t jj = 0; jj < values_.size() ; ++jj) {
    values_[jj] = 0.0;
  }
}
// -----------------------------------------------------------------------------
void ObsVector::axpy(const double & zz, const ObsVector & rhs) {
  const size_t nn = values_.size();
  ASSERT(rhs.values_.size() == nn);
  for (size_t jj = 0; jj < nn ; ++jj) {
    if (values_[jj] == missing_ || rhs.values_[jj] == missing_) {
      values_[jj] = missing_;
    } else {
      values_[jj] += zz * rhs.values_[jj];
    }
  }
}
// -----------------------------------------------------------------------------
void ObsVector::invert() {
  for (size_t jj = 0; jj < values_.size() ; ++jj) {
    if (values_[jj] != missing_) {
      values_[jj] = 1.0 / values_[jj];
    }
  }
}
// -----------------------------------------------------------------------------
void ObsVector::random() {
  static std::mt19937 generator(1);
  static std::normal_distribution<double> distribution(0.0, 1.0);
  for (size_t jj = 0; jj < values_.size() ; ++jj) {
    values_[jj] = distribution(generator);
  }
}
// -----------------------------------------------------------------------------
double ObsVector::dot_product_with(const ObsVector & other) const {
  const size_t nn = values_.size();
  ASSERT(other.values_.size() == nn);
  double zz = 0.0;
  for (size_t jj = 0; jj < nn ; ++jj) {
    if (values_[jj] != missing_ && other.values_[jj] != missing_) {
      zz += values_[jj] * other.values_[jj];
    }
  }
  obsdb_.comm().allReduceInPlace(zz, eckit::mpi::sum());
  return zz;
}
// -----------------------------------------------------------------------------
double ObsVector::rms() const {
  double zrms = 0.0;
  int nobs = 0;
  for (size_t jj = 0; jj < values_.size() ; ++jj) {
    if (values_[jj] != missing_) {
      zrms += values_[jj] * values_[jj];
      ++nobs;
    }
  }
  obsdb_.comm().allReduceInPlace(zrms, eckit::mpi::sum());
  obsdb_.comm().allReduceInPlace(nobs, eckit::mpi::sum());
  if (nobs > 0) zrms = sqrt(zrms / static_cast<double>(nobs));
  return zrms;
}
// -----------------------------------------------------------------------------
void ObsVector::read(const std::string & name) {
<<<<<<< HEAD
  oops::Log::trace() << "ObsVector::read, name = " <<  name << std::endl;

  // Read in the variables stored in varnames_ from the group given by "name".
  //
  // We want to construct the vector in the order of all variable values for the
  // first location, then all variable values for the second location, etc. This
  // means that a single variable gets its values spread out across the vector
  // in intervals the size of nvars_, and that the starting point for each variable
  // in the vector is given by the index of the variable name in varnames_.
  std::size_t Nlocs = obsdb_.nlocs();
  std::size_t ivec;
  for (std::size_t i = 0; i < nvars_; ++i) {
    std::vector<double> TmpVar(Nlocs);
    obsdb_.get_db(name, varnames_[i], Nlocs, TmpVar.data());

    for (std::size_t j = 0; j < TmpVar.size(); ++j) {
      ivec = i + (j * nvars_);
      values_[ivec] = TmpVar[j];
    }
  }
}
// -----------------------------------------------------------------------------
void ObsVector::save(const std::string & name) const {
  oops::Log::trace() << "ObsVector::save, name = " <<  name << std::endl;

  // As noted in the read method, the order is all variables at the first location,
  // then all variables at the next location, etc.
  std::size_t Nlocs = obsdb_.nlocs();
  std::size_t ivec;
  for (std::size_t i = 0; i < nvars_; ++i) {
    std::vector<double> TmpVar(Nlocs);
    for (std::size_t j = 0; j < TmpVar.size(); ++j) {
      ivec = i + (j * nvars_);
      TmpVar[j] = values_[ivec];
    }

    obsdb_.put_db(name, varnames_[i], Nlocs, TmpVar.data());
  }
=======
  oops::Log::warning() << "ObsVector::read should be reading " << obsvars_ << std::endl;
  obsdb_.getObsVector(name, values_);
}
// -----------------------------------------------------------------------------
void ObsVector::save(const std::string & name) const {
  oops::Log::warning() << "ObsVector::save should be saving " << obsvars_ << std::endl;
  obsdb_.putObsVector(name, values_);
>>>>>>> 86e735e7
}
// -----------------------------------------------------------------------------
unsigned int ObsVector::nobs() const {
  int nobs = 0;
  for (size_t jj = 0; jj < values_.size() ; ++jj) {
    if (values_[jj] != missing_) {
      ++nobs;
    }
  }
  obsdb_.comm().allReduceInPlace(nobs, eckit::mpi::sum());
  return nobs;
}
// -----------------------------------------------------------------------------
void ObsVector::print(std::ostream & os) const {
  double zmin = std::numeric_limits<double>::max();
  double zmax = std::numeric_limits<double>::lowest();
  double zrms = 0.0;
  int nobs = 0;
  for (size_t jj = 0; jj < values_.size() ; ++jj) {
    if (values_[jj] != missing_) {
      if (values_[jj] < zmin) zmin = values_[jj];
      if (values_[jj] > zmax) zmax = values_[jj];
      zrms += values_[jj] * values_[jj];
      ++nobs;
    }
  }
  obsdb_.comm().allReduceInPlace(zmin, eckit::mpi::min());
  obsdb_.comm().allReduceInPlace(zmax, eckit::mpi::max());
  obsdb_.comm().allReduceInPlace(zrms, eckit::mpi::sum());
  obsdb_.comm().allReduceInPlace(nobs, eckit::mpi::sum());
  if (nobs > 0) zrms = sqrt(zrms / static_cast<double>(nobs));
  os << obsdb_.obsname() << " nobs= " << nobs << " Min="
     << zmin << ", Max=" << zmax << ", Average=" << zrms;
}
// -----------------------------------------------------------------------------

}  // namespace ioda<|MERGE_RESOLUTION|>--- conflicted
+++ resolved
@@ -21,41 +21,21 @@
 
 namespace ioda {
 // -----------------------------------------------------------------------------
-<<<<<<< HEAD
-ObsVector::ObsVector(const ObsSpace & obsdb)
-  : obsdb_(obsdb), missing_(ObsSpace::missingValue()) {
-  // For now, get the variable names from the ObsSpace configuration
-  const eckit::Configuration & OdbConf(obsdb_.config());
-  oops::Log::debug() << "ObsVector: Obsdb configuration: " << OdbConf << std::endl;
-  varnames_ = OdbConf.getStringVector("ObsData.ObsDataIn.variables");
-  nvars_ = varnames_.size();
-
+ObsVector::ObsVector(const ObsSpace & obsdb, const oops::Variables & vars)
+  : obsdb_(obsdb), missing_(ObsSpace::missingValue()), obsvars_(vars) {
+  nvars_ = obsvars_.variables().size();
   values_.resize(obsdb_.nlocs() * nvars_);
   oops::Log::debug() << "ObsVector constructed with " << nvars_
                      << " variables resulting in " << values_.size()
-=======
-ObsVector::ObsVector(const ObsSpace & obsdb, const oops::Variables & vars)
-  : obsdb_(obsdb), values_(obsdb_.nobs()),
-    missing_(ObsSpace::missingValue()), obsvars_(vars) {
-  oops::Log::debug() << "ObsVector constructed with " << values_.size()
->>>>>>> 86e735e7
                      << " elements." << std::endl;
 }
 // -----------------------------------------------------------------------------
 ObsVector::ObsVector(const ObsVector & other, const bool copy)
-<<<<<<< HEAD
-  : obsdb_(other.obsdb_), missing_(other.missing_) {
-  varnames_ = other.varnames_;
-  nvars_ = varnames_.size();
-
+  : obsdb_(other.obsdb_), missing_(other.missing_), obsvars_(other.obsvars_) {
+  nvars_ = obsvars_.variables().size();
   values_.resize(obsdb_.nlocs() * nvars_);
   oops::Log::debug() << "ObsVector constructed with " << nvars_
                      << " variables resulting in " << values_.size()
-=======
-  : obsdb_(other.obsdb_), values_(obsdb_.nobs()),
-    missing_(other.missing_), obsvars_(other.obsvars_) {
-  oops::Log::debug() << "ObsVector copy constructed with " << values_.size()
->>>>>>> 86e735e7
                      << " elements." << std::endl;
 
   if (copy) values_ = other.values_;
@@ -193,10 +173,9 @@
 }
 // -----------------------------------------------------------------------------
 void ObsVector::read(const std::string & name) {
-<<<<<<< HEAD
   oops::Log::trace() << "ObsVector::read, name = " <<  name << std::endl;
 
-  // Read in the variables stored in varnames_ from the group given by "name".
+  // Read in the variables stored in obsvars_ from the group given by "name".
   //
   // We want to construct the vector in the order of all variable values for the
   // first location, then all variable values for the second location, etc. This
@@ -207,7 +186,7 @@
   std::size_t ivec;
   for (std::size_t i = 0; i < nvars_; ++i) {
     std::vector<double> TmpVar(Nlocs);
-    obsdb_.get_db(name, varnames_[i], Nlocs, TmpVar.data());
+    obsdb_.get_db(name, obsvars_.variables()[i], Nlocs, TmpVar.data());
 
     for (std::size_t j = 0; j < TmpVar.size(); ++j) {
       ivec = i + (j * nvars_);
@@ -230,17 +209,8 @@
       TmpVar[j] = values_[ivec];
     }
 
-    obsdb_.put_db(name, varnames_[i], Nlocs, TmpVar.data());
-  }
-=======
-  oops::Log::warning() << "ObsVector::read should be reading " << obsvars_ << std::endl;
-  obsdb_.getObsVector(name, values_);
-}
-// -----------------------------------------------------------------------------
-void ObsVector::save(const std::string & name) const {
-  oops::Log::warning() << "ObsVector::save should be saving " << obsvars_ << std::endl;
-  obsdb_.putObsVector(name, values_);
->>>>>>> 86e735e7
+    obsdb_.put_db(name, obsvars_.variables()[i], Nlocs, TmpVar.data());
+  }
 }
 // -----------------------------------------------------------------------------
 unsigned int ObsVector::nobs() const {
