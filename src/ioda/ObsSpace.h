--- conflicted
+++ resolved
@@ -42,18 +42,11 @@
   std::size_t nobs() const;
   std::size_t nlocs() const;
 
-<<<<<<< HEAD
   template <typename Type>
   void get_db(const std::string &, const std::string &, const std::size_t &, Type[]) const;
   template <typename Type>
   void put_db(const std::string &, const std::string &, const std::size_t &, const Type[]);
-=======
   void get_refdate(util::DateTime &) const;
-  void get_db(const std::string &, const std::string &, const std::size_t &, int[]) const;
-  void get_db(const std::string &, const std::string &, const std::size_t &, double[]) const;
-  void put_db(const std::string &, const std::string &, const std::size_t &, const int[]) const;
-  void put_db(const std::string &, const std::string &, const std::size_t &, const double[]) const;
->>>>>>> 7c9fdc33
 
   bool has(const std::string &, const std::string &) const;
 
