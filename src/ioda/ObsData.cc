--- conflicted
+++ resolved
@@ -439,12 +439,12 @@
   const std::vector<float> err = conf.getFloatVector("obs_errors");
   ASSERT(nvars_ == err.size());
 
-  put_db("MetaData", "datetime", nlocs_, obs_datetimes);
-  put_db("MetaData", "latitude", nlocs_, latitude);
-  put_db("MetaData", "longitude", nlocs_, longitude);
+  put_db("MetaData", "datetime", obs_datetimes);
+  put_db("MetaData", "latitude", latitude);
+  put_db("MetaData", "longitude", longitude);
   for (std::size_t ivar = 0; ivar < nvars_; ivar++) {
     std::vector<float> obserr(nlocs_, err[ivar]);
-    put_db("ObsError", obsvars_[ivar], nlocs_, obserr);
+    put_db("ObsError", obsvars_[ivar], obserr);
   }
 }
 
@@ -552,14 +552,6 @@
   }
 }
 
-<<<<<<< HEAD
-  put_db("MetaData", "datetime", obs_datetimes);
-  put_db("MetaData", "latitude", latitude);
-  put_db("MetaData", "longitude", longitude);
-  for (std::size_t ivar = 0; ivar < nvars_; ivar++) {
-    std::vector<float> obserr(nlocs_, err[ivar]);
-    put_db("ObsError", obsvars_[ivar], obserr);
-=======
 // -----------------------------------------------------------------------------
 /*!
  * \details This method will generate a set of latitudes and longitudes of which
@@ -603,7 +595,6 @@
     Lats[ii] = latitudes[index];
     Lons[ii] = longitudes[index];
     Dtimes[ii] = datetimes[index];
->>>>>>> feecf8f8
   }
 }
 
