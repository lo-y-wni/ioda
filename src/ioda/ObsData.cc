/*
 * (C) Copyright 2017-2019 UCAR
 *
 * This software is licensed under the terms of the Apache Licence Version 2.0
 * which can be obtained at http://www.apache.org/licenses/LICENSE-2.0.
 */

#include "ioda/ObsData.h"

#include <algorithm>
#include <fstream>
#include <functional>
#include <iomanip>
#include <map>
#include <memory>
#include <numeric>
#include <set>
#include <string>
#include <utility>
#include <vector>

#include "eckit/config/Configuration.h"
#include "eckit/exception/Exceptions.h"

#include "oops/parallel/mpi/mpi.h"
#include "oops/util/abor1_cpp.h"
#include "oops/util/DateTime.h"
#include "oops/util/Duration.h"
#include "oops/util/Logger.h"
#include "oops/util/Random.h"
#include "oops/util/stringFunctions.h"

#include "distribution/DistributionFactory.h"
#include "fileio/IodaIOfactory.h"

namespace ioda {

// -----------------------------------------------------------------------------
/*!
 * \details Config based constructor for an ObsData object. This constructor will read
 *          in from the obs file and transfer the variables into the obs container. Obs
 *          falling outside the DA timing window, specified by bgn and end, will be
 *          discarded before storing them in the obs container.
 *
 * \param[in] config ECKIT configuration segment holding obs types specs
 * \param[in] bgn    DateTime object holding the start of the DA timing window
 * \param[in] end    DateTime object holding the end of the DA timing window
 */
ObsData::ObsData(const eckit::Configuration & config, const eckit::mpi::Comm & comm,
                 const util::DateTime & bgn, const util::DateTime & end)
  : oops::ObsSpaceBase(config, comm, bgn, end),
<<<<<<< HEAD
    config_(config), winbgn_(bgn), winend_(end), commMPI_(comm), int_database_(),
    float_database_(), string_database_(), datetime_database_(), obsvars_(),
    gnlocs_(0), nlocs_(0), nvars_(0), nrecs_(0), next_rec_num_(0),
    file_missing_gnames_(0), file_unexpected_dtypes_(0), file_excess_dims_(0)
=======
    config_(config), winbgn_(bgn), winend_(end), commMPI_(comm),
    gnlocs_(0), nlocs_(0), nvars_(0), nrecs_(0), file_missing_gnames_(false),
    file_unexpected_dtypes_(false), file_excess_dims_(false),
    in_max_frame_size_(0), out_max_frame_size_(0),
    int_database_(), float_database_(), string_database_(), datetime_database_(),
    obsvars_(), next_rec_num_(0)
>>>>>>> 547c2fdc
{
  oops::Log::trace() << "ObsData::ObsData config  = " << config << std::endl;

  obsname_ = config.getString("name");
  distname_ = config.getString("distribution", "RoundRobin");

  eckit::LocalConfiguration varconfig(config, "simulate");
  obsvars_ = oops::Variables(varconfig);
  oops::Log::info() << obsname_ << " vars: " << obsvars_ << std::endl;

  // Create the MPI distribution object
  std::unique_ptr<DistributionFactory> distFactory;
  dist_.reset(distFactory->createDistribution(this->comm(), distname_));

  // Initialize the obs space container
  if (config.has("ObsDataIn")) {
    // Initialize the container from an input obs file
    obs_group_variable_ = config.getString("ObsDataIn.obsgrouping.group_variable", "");
    obs_sort_variable_ = config.getString("ObsDataIn.obsgrouping.sort_variable", "");
    obs_sort_order_ = config.getString("ObsDataIn.obsgrouping.sort_order", "ascending");
    if ((obs_sort_order_ != "ascending") && (obs_sort_order_ != "descending")) {
      std::string ErrMsg =
        std::string("ObsData::ObsData: Must use one of 'ascending' or 'descending' ") +
        std::string("for the 'sort_order:' YAML configuration keyword.");
      ABORT(ErrMsg);
    }
    filein_ = config.getString("ObsDataIn.obsfile");
    in_max_frame_size_ = config.getUnsigned("ObsDataIn.max_frame_size",
                                            IODAIO_DEFAULT_FRAME_SIZE);
    oops::Log::trace() << obsname_ << " file in = " << filein_ << std::endl;
    InitFromFile(filein_, in_max_frame_size_);
    if (file_missing_gnames_) {
      if (commMPI_.rank() == 0) {
        oops::Log::warning()
          << "ObsData::ObsData:: WARNING: Input file contains variables "
          << "that are missing group names (ie, no @GroupName suffix)" << std::endl
          << "  Input file: " << filein_ << std::endl;
      }
    }
    if (file_unexpected_dtypes_) {
      if (commMPI_.rank() == 0) {
        oops::Log::warning()
          << "ObsData::ObsData:: WARNING: Input file contains variables "
          << "with unexpected data types" << std::endl
          << "  Input file: " << filein_ << std::endl;
      }
    }

    if (file_excess_dims_) {
      if (commMPI_.rank() == 0) {
        oops::Log::warning()
          << "ObsData::ObsData:: WARNING: Input file contains variables "
          << "with excess number of dimensions (these variables were skipped)" << std::endl
          << "  Input file: " << filein_ << std::endl;
      }
    }

    if (obs_sort_variable_ != "") {
      BuildSortedObsGroups();
    }
  } else if (config.has("Generate")) {
    // Initialize the container from the generateDistribution method
    eckit::LocalConfiguration genconfig(config, "Generate");
    generateDistribution(genconfig);
  } else {
    // Error - must have one of ObsDataIn or Generate
    std::string ErrorMsg =
      "ObsData::ObsData: Must use one of 'ObsDataIn' or 'Generate' in the YAML configuration.";
    ABORT(ErrorMsg);
  }
  nrecs_ = unique_rec_nums_.size();

  // Check to see if an output file has been requested.
  if (config.has("ObsDataOut.obsfile")) {
    std::string filename = config.getString("ObsDataOut.obsfile");
    out_max_frame_size_ = config.getUnsigned("ObsDataOut.max_frame_size",
                                             IODAIO_DEFAULT_FRAME_SIZE);

    // If present, change '%{member}%' to 'mem{i}'
    util::stringfunctions::swapNameMember(config, filename);

    // Find the left-most dot in the file name, and use that to pick off the file name
    // and file extension.
    std::size_t found = filename.find_last_of(".");
    if (found == std::string::npos)
      found = filename.length();

    // Get the process rank number and format it
    std::ostringstream ss;
    ss << "_" << std::setw(4) << std::setfill('0') << this->comm().rank();

    // Construct the output file name
    fileout_ = filename.insert(found, ss.str());

    // Check to see if user is trying to overwrite an existing file. For now always allow
    // the overwrite, but issue a warning if we are about to clobber an existing file.
    std::ifstream infile(fileout_);
    if (infile.good() && (commMPI_.rank() == 0)) {
        oops::Log::warning() << "ObsData::ObsData WARNING: Overwriting output file "
                             << fileout_ << std::endl;
      }
  } else {
    oops::Log::debug() << "ObsData::ObsData output file is not required " << std::endl;
  }

  oops::Log::trace() << "ObsData::ObsData contructed name = " << obsname() << std::endl;
}

// -----------------------------------------------------------------------------
/*!
 * \details Destructor for an ObsData object. This destructor will clean up the ObsData
 *          object and optionally write out the contents of the obs container into
 *          the output file. The save-to-file operation is invoked when an output obs
 *          file is specified in the ECKIT configuration segment associated with the
 *          ObsData object.
 */
ObsData::~ObsData() {
  oops::Log::trace() << "ObsData::ObsData destructor begin" << std::endl;
  if (fileout_.size() != 0) {
    oops::Log::info() << obsname() << ": save database to " << fileout_ << std::endl;
    SaveToFile(fileout_, out_max_frame_size_);
  } else {
    oops::Log::info() << obsname() << " :  no output" << std::endl;
  }
  oops::Log::trace() << "ObsData::ObsData destructor end" << std::endl;
}

// -----------------------------------------------------------------------------
/*!
 * \brief transfer data from the obs container to vdata
 *
 * \details The following four get_db methods are the same except for the data type
 *          of the data being transferred (integer, float, double, DateTime). The
 *          caller needs to allocate the memory that the vdata parameter points to.
 *
 * \param[in]  group Name of container group (ObsValue, ObsError, MetaData, etc.)
 * \param[in]  name  Name of container variable
 * \param[out] vdata Vector where container data is being transferred to
 */

void ObsData::get_db(const std::string & group, const std::string & name,
                      std::vector<int> & vdata) const {
  std::string gname = (group.size() <= 0)? "GroupUndefined" : group;
  std::vector<std::size_t> vshape(1, vdata.size());
  int_database_.LoadFromDb(gname, name, vshape, vdata);
}

void ObsData::get_db(const std::string & group, const std::string & name,
                      std::vector<float> & vdata) const {
  std::string gname = (group.size() <= 0)? "GroupUndefined" : group;
  std::vector<std::size_t> vshape(1, vdata.size());
  float_database_.LoadFromDb(gname, name, vshape, vdata);
}

void ObsData::get_db(const std::string & group, const std::string & name,
                      std::vector<double> & vdata) const {
  std::string gname = (group.size() <= 0)? "GroupUndefined" : group;
  std::vector<std::size_t> vshape(1, vdata.size());
  // load the float values from the database and convert to double
  std::vector<float> FloatData(vdata.size(), 0.0);
  float_database_.LoadFromDb(gname, name, vshape, FloatData);
  ConvertVarType<float, double>(FloatData, vdata);
}

void ObsData::get_db(const std::string & group, const std::string & name,
                      std::vector<std::string> & vdata) const {
  std::string gname = (group.size() <= 0)? "GroupUndefined" : group;
  std::vector<std::size_t> vshape(1, vdata.size());
  string_database_.LoadFromDb(gname, name, vshape, vdata);
}

void ObsData::get_db(const std::string & group, const std::string & name,
                      std::vector<util::DateTime> & vdata) const {
  std::string gname = (group.size() <= 0)? "GroupUndefined" : group;
  std::vector<std::size_t> vshape(1, vdata.size());
  datetime_database_.LoadFromDb(gname, name, vshape, vdata);
}

// -----------------------------------------------------------------------------
/*!
 * \brief transfer data from vdata to the obs container
 *
 * \details The following four put_db methods are the same except for the data type
 *          of the data being transferred (integer, float, double, DateTime). The
 *          caller needs to allocate and assign the memory that the vdata parameter
 *          points to.
 *
 * \param[in]  group Name of container group (ObsValue, ObsError, MetaData, etc.)
 * \param[in]  name  Name of container variable
 * \param[out] vdata Vector where container data is being transferred from
 */

void ObsData::put_db(const std::string & group, const std::string & name,
                      const std::vector<int> & vdata) {
  std::string gname = (group.size() <= 0)? "GroupUndefined" : group;
  std::vector<std::size_t> vshape(1, vdata.size());
  int_database_.StoreToDb(gname, name, vshape, vdata);
}

void ObsData::put_db(const std::string & group, const std::string & name,
                      const std::vector<float> & vdata) {
  std::string gname = (group.size() <= 0)? "GroupUndefined" : group;
  std::vector<std::size_t> vshape(1, vdata.size());
  float_database_.StoreToDb(gname, name, vshape, vdata);
}

void ObsData::put_db(const std::string & group, const std::string & name,
                      const std::vector<double> & vdata) {
  std::string gname = (group.size() <= 0)? "GroupUndefined" : group;
  std::vector<std::size_t> vshape(1, vdata.size());
  // convert to float, then load into the database
  std::vector<float> FloatData(vdata.size());
  ConvertVarType<double, float>(vdata, FloatData);
  float_database_.StoreToDb(gname, name, vshape, FloatData);
}

void ObsData::put_db(const std::string & group, const std::string & name,
                      const std::vector<std::string> & vdata) {
  std::string gname = (group.size() <= 0)? "GroupUndefined" : group;
  std::vector<std::size_t> vshape(1, vdata.size());
  string_database_.StoreToDb(gname, name, vshape, vdata);
}

void ObsData::put_db(const std::string & group, const std::string & name,
                      const std::vector<util::DateTime> & vdata) {
  std::string gname = (group.size() <= 0)? "GroupUndefined" : group;
  std::vector<std::size_t> vshape(1, vdata.size());
  datetime_database_.StoreToDb(gname, name, vshape, vdata);
}

// -----------------------------------------------------------------------------
/*!
 * \details This method checks for the existence of the group, name combination
 *          in the obs container. If the combination exists, "true" is returned,
 *          otherwise "false" is returned.
 */

bool ObsData::has(const std::string & group, const std::string & name) const {
  return (int_database_.has(group, name) || float_database_.has(group, name) ||
          string_database_.has(group, name) || datetime_database_.has(group, name));
}

// -----------------------------------------------------------------------------
/*!
 * \details This method returns the number of unique locations in the input
 *          obs file. Note that nlocs from the obs container may be smaller
 *          than nlocs from the input obs file due to the removal of obs outside
 *          the DA timing window and/or due to distribution of obs across
 *          multiple process elements.
 */
std::size_t ObsData::gnlocs() const {
  return gnlocs_;
}

// -----------------------------------------------------------------------------
/*!
 * \details This method returns the number of unique locations in the obs
 *          container. Note that nlocs from the obs container may be smaller
 *          than nlocs from the input obs file due to the removal of obs outside
 *          the DA timing window and/or due to distribution of obs across
 *          multiple process elements.
 */
std::size_t ObsData::nlocs() const {
  return nlocs_;
}

// -----------------------------------------------------------------------------
/*!
 * \details This method returns the number of unique records in the obs
 *          container. A record is an atomic unit of locations that belong
 *          together such as a single radiosonde sounding.
 */
std::size_t ObsData::nrecs() const {
  return nrecs_;
}

// -----------------------------------------------------------------------------
/*!
 * \details This method returns the number of unique variables in the obs
 *          container. "Variables" refers to the quantities that can be
 *          assimilated as opposed to meta data.
 */
std::size_t ObsData::nvars() const {
  return nvars_;
}

// -----------------------------------------------------------------------------
/*!
 * \details This method returns a reference to the record number vector
 *          data member. This is for read only access.
 */
const std::vector<std::size_t> & ObsData::recnum() const {
  return recnums_;
}

// -----------------------------------------------------------------------------
/*!
 * \details This method returns a reference to the index vector
 *          data member. This is for read only access.
 */
const std::vector<std::size_t> & ObsData::index() const {
  return indx_;
}

// -----------------------------------------------------------------------------
/*!
 * \details This method returns the begin iterator associated with the
 *          recidx_ data member.
 */
const ObsData::RecIdxIter ObsData::recidx_begin() const {
  return recidx_.begin();
}

// -----------------------------------------------------------------------------
/*!
 * \details This method returns the end iterator associated with the
 *          recidx_ data member.
 */
const ObsData::RecIdxIter ObsData::recidx_end() const {
  return recidx_.end();
}

// -----------------------------------------------------------------------------
/*!
 * \details This method returns a boolean value indicating whether the
 *          given record number exists in the recidx_ data member.
 */
bool ObsData::recidx_has(const std::size_t RecNum) const {
  RecIdxIter irec = recidx_.find(RecNum);
  return (irec != recidx_.end());
}

// -----------------------------------------------------------------------------
/*!
 * \details This method returns the current record number, pointed to by the
 *          given iterator, from the recidx_ data member.
 */
std::size_t ObsData::recidx_recnum(const RecIdxIter & Irec) const {
  return Irec->first;
}

// -----------------------------------------------------------------------------
/*!
 * \details This method returns the current vector, pointed to by the
 *          given iterator, from the recidx_ data member.
 */
const std::vector<std::size_t> & ObsData::recidx_vector(const RecIdxIter & Irec) const {
  return Irec->second;
}

// -----------------------------------------------------------------------------
/*!
 * \details This method returns the current vector, pointed to by the
 *          given iterator, from the recidx_ data member.
 */
const std::vector<std::size_t> & ObsData::recidx_vector(const std::size_t RecNum) const {
  RecIdxIter Irec = recidx_.find(RecNum);
  if (Irec == recidx_.end()) {
    std::string ErrMsg =
      "ObsData::recidx_vector: Record number, " + std::to_string(RecNum) +
      ", does not exist in record index map.";
    ABORT(ErrMsg);
  }
  return Irec->second;
}

// -----------------------------------------------------------------------------
/*!
 * \details This method returns the all of the record numbers from the
 *          recidx_ data member (ie, all the key values) in a vector.
 */
std::vector<std::size_t> ObsData::recidx_all_recnums() const {
  std::vector<std::size_t> RecNums(nrecs_);
  std::size_t recnum = 0;
  for (RecIdxIter Irec = recidx_.begin(); Irec != recidx_.end(); ++Irec) {
    RecNums[recnum] = Irec->first;
    recnum++;
  }
  return RecNums;
}

// -----------------------------------------------------------------------------
/*!
 * \details This method will generate a set of latitudes, longitudes and datetimes
 *          which can be used for testing without reading in an obs file. Two methods
 *          are supported, the first generating random values between specified latitudes,
 *          longitudes and a timing window, and the second copying lists specified by
 *          the user. This method is triggered using the "Generate" keyword in the
 *          configuration file and either of the two methods above are specified using
 *          the sub keywords "Random" or "List".
 *
 * \param[in] conf ECKIT configuration segment built from an input configuration file.
 */
void ObsData::generateDistribution(const eckit::Configuration & conf) {
  // Generate lat, lon, time values according to method specified in the config
  std::vector<float> latitude;
  std::vector<float> longitude;
  std::vector<util::DateTime> obs_datetimes;
  if (conf.has("Random")) {
    genDistRandom(conf, latitude, longitude, obs_datetimes);
  } else if (conf.has("List")) {
    genDistList(conf, latitude, longitude, obs_datetimes);
  } else {
    std::string ErrorMsg =
      std::string("ObsData::generateDistribution: Must specify either ") +
      std::string("'Random' or 'List' with 'Generate' configuration keyword");
    ABORT(ErrorMsg);
  }

  // number of variables specified in simulate section
  nvars_ = obsvars_.size();

  // Read obs errors (one for each variable)
  const std::vector<float> err = conf.getFloatVector("obs_errors");
  ASSERT(nvars_ == err.size());

  put_db("MetaData", "datetime", obs_datetimes);
  put_db("MetaData", "latitude", latitude);
  put_db("MetaData", "longitude", longitude);
  for (std::size_t ivar = 0; ivar < nvars_; ivar++) {
    std::vector<float> obserr(nlocs_, err[ivar]);
    put_db("ObsError", obsvars_[ivar], obserr);
  }
}

// -----------------------------------------------------------------------------
/*!
 * \details This method will generate a set of latitudes and longitudes of which
 *          can be used for testing without reading in an obs file. Two latitude
 *          values, two longitude values, the number of locations (nobs keyword)
 *          and an optional random seed are specified in the configuration given
 *          by the conf parameter. Random locations between the two latitudes and
 *          two longitudes are generated and stored in the obs container as meta data.
 *          Random time stamps that fall inside the given timing window (which is
 *          specified in the configuration file) are alos generated and stored
 *          in the obs container as meta data.
 *
 * \param[in]  conf  ECKIT configuration segment built from an input configuration file.
 * \param[out] Lats  Generated latitude values
 * \param[out] Lons  Generated longitude values
 * \param[out] Dtims Generated datetime values
 */
void ObsData::genDistRandom(const eckit::Configuration & conf, std::vector<float> & Lats,
                            std::vector<float> & Lons, std::vector<util::DateTime> & Dtimes) {
  gnlocs_  = conf.getInt("Random.nobs");
  float lat1 = conf.getFloat("Random.lat1");
  float lat2 = conf.getFloat("Random.lat2");
  float lon1 = conf.getFloat("Random.lon1");
  float lon2 = conf.getFloat("Random.lon2");

  // Make the random_seed keyword optional. Can spec it for testing to get repeatable
  // values, and the user doesn't have to spec it if they want subsequent runs to
  // use different random sequences.
  unsigned int ran_seed;
  if (conf.has("Random.random_seed")) {
    ran_seed = conf.getInt("Random.random_seed");
  } else {
    ran_seed = std::time(0);  // based on the current date/time.
  }

  // Generate the indexing for MPI distribution
  std::unique_ptr<IodaIO> NoIO(nullptr);
  std::vector<std::size_t> DummyIndex = GenFrameIndexRecNums(NoIO, 0, gnlocs_);

  // Use the following formula to generate random lat, lon and time values.
  //
  //   val = val1 + (random_number_between_0_and_1 * (val2-val1))
  //
  // where val2 > val1.
  //
  // Create a list of random values between 0 and 1 to be used for genearting
  // random lat, lon and time vaules.
  //
  // Use different seeds for lat and lon so that in the case where lat and lon ranges
  // are the same, you get a different sequences for lat compared to lon.
  //
  // Have rank 0 generate the full length random sequences, and then
  // broadcast these to the other ranks. This ensures that every rank
  // contains the same random sequences. If all ranks generated their
  // own sequences, which they could do, the sequences between ranks
  // would be different in the case where random_seed is not specified.
  std::vector<float> RanVals(gnlocs_, 0.0);
  std::vector<float> RanVals2(gnlocs_, 0.0);
  if (this->comm().rank() == 0) {
    util::UniformDistribution<float> RanUD(gnlocs_, 0.0, 1.0, ran_seed);
    util::UniformDistribution<float> RanUD2(gnlocs_, 0.0, 1.0, ran_seed+1);

    RanVals = RanUD.data();
    RanVals2 = RanUD2.data();
  }
  this->comm().broadcast(RanVals, 0);
  this->comm().broadcast(RanVals2, 0);

  // Form the ranges val2-val for lat, lon, time
  float LatRange = lat2 - lat1;
  float LonRange = lon2 - lon1;
  util::Duration WindowDuration(this->windowEnd() - this->windowStart());
  float TimeRange = static_cast<float>(WindowDuration.toSeconds());

  // Create vectors for lat, lon, time, fill them with random values
  // inside their respective ranges, and put results into the obs container.
  Lats.assign(nlocs_, 0.0);
  Lons.assign(nlocs_, 0.0);
  Dtimes.assign(nlocs_, this->windowStart());

  util::Duration DurZero(0);
  util::Duration DurOneSec(1);
  for (std::size_t ii = 0; ii < nlocs_; ii++) {
    std::size_t index = indx_[ii];
    Lats[ii] = lat1 + (RanVals[index] * LatRange);
    Lons[ii] = lon1 + (RanVals2[index] * LonRange);

    // Currently the filter for time stamps on obs values is:
    //
    //     windowStart < ObsTime <= windowEnd
    //
    // If we get a zero OffsetDt, then change it to 1 second so that the observation
    // will remain inside the timing window.
    util::Duration OffsetDt(static_cast<int64_t>(RanVals[index] * TimeRange));
    if (OffsetDt == DurZero) {
      OffsetDt = DurOneSec;
    }
    // Dtimes elements were initialized to the window start
    Dtimes[ii] += OffsetDt;
  }
}

// -----------------------------------------------------------------------------
/*!
 * \details This method will generate a set of latitudes and longitudes of which
 *          can be used for testing without reading in an obs file. The values
 *          are simply read from lists in the configuration file. The purpose of
 *          this method is to allow the user to exactly specify obs locations.
 *
 * \param[in]  conf  ECKIT configuration segment built from an input configuration file.
 * \param[out] Lats  Generated latitude values
 * \param[out] Lons  Generated longitude values
 * \param[out] Dtims Generated datetime values
 */
void ObsData::genDistList(const eckit::Configuration & conf, std::vector<float> & Lats,
                          std::vector<float> & Lons, std::vector<util::DateTime> & Dtimes) {
  std::vector<float> latitudes = conf.getFloatVector("List.lats");
  std::vector<float> longitudes = conf.getFloatVector("List.lons");
  std::vector<std::string> DtStrings = conf.getStringVector("List.datetimes");
  std::vector<util::DateTime> datetimes;
  for (std::size_t i = 0; i < DtStrings.size(); ++i) {
    util::DateTime TempDt(DtStrings[i]);
    datetimes.push_back(TempDt);
  }

  // Generate the indexing for MPI distribution
  gnlocs_ = latitudes.size();
  std::unique_ptr<IodaIO> NoIO(nullptr);
  std::vector<std::size_t> DummyIndex = GenFrameIndexRecNums(NoIO, 0, gnlocs_);

  // Create vectors for lat, lon, time, fill them with the values from the
  // lists in the configuration.
  Lats.assign(nlocs_, 0.0);
  Lons.assign(nlocs_, 0.0);
  Dtimes.assign(nlocs_, this->windowStart());

  for (std::size_t ii = 0; ii < nlocs_; ii++) {
    std::size_t index = indx_[ii];
    Lats[ii] = latitudes[index];
    Lons[ii] = longitudes[index];
    Dtimes[ii] = datetimes[index];
  }
}

// -----------------------------------------------------------------------------
/*!
 * \details This method provides a way to print an ObsData object in an output
 *          stream. It simply prints a dummy message for now.
 */
void ObsData::print(std::ostream & os) const {
  os << "ObsData::print not implemented";
}

// -----------------------------------------------------------------------------
/*!
 * \details This method will initialize the obs container from the input obs file.
 *          All the variables from the input file will be read in and loaded into
 *          the obs container. Obs that fall outside the DA timing window will be
 *          filtered out before loading into the container. This method will also
 *          apply obs distribution across multiple process elements. For these reasons,
 *          the number of locations in the obs container may be smaller than the
 *          number of locations in the input obs file.
 *
 * \param[in] filename Path to input obs file
 */
void ObsData::InitFromFile(const std::string & filename, const std::size_t MaxFrameSize) {
  oops::Log::trace() << "ObsData::InitFromFile opening file: " << filename << std::endl;

  // Open the file for reading and record nlocs and nvars from the file.
  std::unique_ptr<IodaIO> fileio {ioda::IodaIOfactory::Create(filename, "r", MaxFrameSize)};
  gnlocs_ = fileio->nlocs();

  // Walk through the frames and select the records according to the MPI distribution
  // and if the records fall inside the DA timing window. nvars_ for ObsData is the
  // number of variables with the GroupName ObsValue. Since we can be reading in
  // multiple frames, only check for the ObsValue group on the first frame.
  nvars_ = 0;
  bool FirstFrame = true;
  for (IodaIO::FrameIter iframe = fileio->frame_begin();
                       iframe != fileio->frame_end(); ++iframe) {
    std::size_t FrameStart = fileio->frame_start(iframe);
    std::size_t FrameSize = fileio->frame_size(iframe);

    // Fill in the current frame from the file
    fileio->frame_read(iframe);

    // Calculate the corresponding segments of indx_ and recnums_ vectors for this
    // frame. Use these segments to select the rows from the frame before storing in
    // the obs space container.
    std::vector<std::size_t> FrameIndex = GenFrameIndexRecNums(fileio, FrameStart, FrameSize);

    // Integer variables
    for (IodaIO::FrameIntIter idata = fileio->frame_int_begin();
                              idata != fileio->frame_int_end(); ++idata) {
      std::string GroupName = fileio->frame_int_get_gname(idata);
      if (FirstFrame && (GroupName == "ObsValue")) { nvars_++; }
      std::string VarName = fileio->frame_int_get_vname(idata);
      std::vector<std::size_t> VarShape = fileio->var_shape(GroupName, VarName);
      std::vector<int> FrameData;
      fileio->frame_int_get_data(GroupName, VarName, FrameData);
      std::vector<std::size_t> FrameShape = VarShape;
      FrameShape[0] = FrameData.size();
      if (VarShape[0] == gnlocs_) {
        std::vector<std::size_t> IndexedShape;
        std::vector<int> SelectedData =
             ApplyIndex(FrameData, VarShape, FrameIndex, FrameShape);
        int_database_.StoreToDb(GroupName, VarName, FrameShape, SelectedData, true);
      } else {
        int_database_.StoreToDb(GroupName, VarName, FrameShape, FrameData, true);
      }
    }

    // Float variables
    for (IodaIO::FrameFloatIter idata = fileio->frame_float_begin();
                                idata != fileio->frame_float_end(); ++idata) {
      std::string GroupName = fileio->frame_float_get_gname(idata);
      if (FirstFrame && (GroupName == "ObsValue")) { nvars_++; }
      std::string VarName = fileio->frame_float_get_vname(idata);
      std::vector<std::size_t> VarShape = fileio->var_shape(GroupName, VarName);
      std::vector<float> FrameData;
      fileio->frame_float_get_data(GroupName, VarName, FrameData);
      std::vector<std::size_t> FrameShape = VarShape;
      FrameShape[0] = FrameData.size();
      if (VarShape[0] == gnlocs_) {
        std::vector<std::size_t> IndexedShape;
        std::vector<float> SelectedData =
             ApplyIndex(FrameData, VarShape, FrameIndex, FrameShape);
        float_database_.StoreToDb(GroupName, VarName, FrameShape, SelectedData, true);
      } else {
        float_database_.StoreToDb(GroupName, VarName, FrameShape, FrameData, true);
      }
    }

    // String variables
    for (IodaIO::FrameStringIter idata = fileio->frame_string_begin();
                                 idata != fileio->frame_string_end(); ++idata) {
      std::string GroupName = fileio->frame_string_get_gname(idata);
      if (FirstFrame && (GroupName == "ObsValue")) { nvars_++; }
      std::string VarName = fileio->frame_string_get_vname(idata);
      std::vector<std::size_t> VarShape = fileio->var_shape(GroupName, VarName);
      std::vector<std::string> FrameData;
      fileio->frame_string_get_data(GroupName, VarName, FrameData);
      std::vector<std::size_t> FrameShape = VarShape;
      FrameShape[0] = FrameData.size();
      if (VarShape[0] == gnlocs_) {
        std::vector<std::size_t> IndexedShape;
        std::vector<std::string> SelectedData =
             ApplyIndex(FrameData, VarShape, FrameIndex, FrameShape);
        if (VarName == "datetime") {
          // Convert to DateTime objects and store in datetime database
          std::vector<util::DateTime> DtData;
          for (std::size_t i = 0; i < SelectedData.size(); ++i) {
            util::DateTime ObsDt(SelectedData[i]);
            DtData.push_back(ObsDt);
          }
          datetime_database_.StoreToDb(GroupName, VarName, FrameShape, DtData, true);
        } else {
          string_database_.StoreToDb(GroupName, VarName, FrameShape, SelectedData, true);
        }
      } else {
        string_database_.StoreToDb(GroupName, VarName, FrameShape, FrameData, true);
      }
    }
    FirstFrame = false;
  }

  // Record whether any problems occurred when reading the file.
  file_missing_gnames_ = fileio->missing_group_names();
  file_unexpected_dtypes_ = fileio->unexpected_data_types();
  file_excess_dims_ = fileio->excess_dims();
  oops::Log::trace() << "ObsData::InitFromFile opening file ends " << std::endl;
}

// -----------------------------------------------------------------------------
/*!
 * \details This method generates an list of indices with their corresponding
 *          record numbers, where the indices denote which locations are to be
 *          read into this process element.
 *
 * \param[in] FileIO File id (pointer to IodaIO object)
 * \param[in] FrameStart Row number at beginning of frame.
 * \param[out] FrameIndex Vector of indices indicating rows belonging to this process element
 * \param[out] FrameRecNums Vector containing record numbers corresponding to FrameIndex
 */
std::vector<std::size_t> ObsData::GenFrameIndexRecNums(const std::unique_ptr<IodaIO> & FileIO,
                                 const std::size_t FrameStart, const std::size_t FrameSize) {
  // It's possible that the total number of locations (gnlocs_) is smaller than
  // another dimension (eg, nchans or nvars for a hyperspectral instrument). If that
  // is the case, we don't want to read past the end of the datetime or obs group
  // variable which are dimensioned by nlocs.
  std::size_t LocSize = FrameSize;
  if ((FrameStart + FrameSize) > gnlocs_) { LocSize = gnlocs_ - FrameStart; }

  // Apply the timing window if we are reading from a file. Need to filter out locations
  // that are outside the timing window before generating record numbers. This is because
  // we are generating record numbers on the fly since we want to get to the point where
  // we can do the MPI distribution without knowing how many obs (and records) we are going
  // to encounter.
  //
  // Create two vectors as the timing windows are checked, one for location indices the
  // other for frame indices. Location indices are relative to FrameStart, and frame
  // indices are relative to this frame (start at zero).
  //
  // If we are not reading from a file, then load up the locations and frame indices
  // with all locations in the frame.
  std::vector<std::size_t> LocIndex;
  std::vector<std::size_t> FrameIndex;
  if (FileIO != nullptr) {
    // Grab the datetime strings for checking the timing window
    std::string DtGroupName = "MetaData";
    std::string DtVarName = "datetime";
    std::vector<std::string> DtStrings;
    FileIO->frame_string_get_data(DtGroupName, DtVarName, DtStrings);

    // Convert the datetime strings to DateTime objects
    std::vector<util::DateTime> ObsDtimes;
    for (std::size_t i = 0; i < DtStrings.size(); ++i) {
      util::DateTime ObsDt(DtStrings[i]);
      ObsDtimes.push_back(ObsDt);
    }

    // Keep all locations that fall inside the timing window
    for (std::size_t i = 0; i < LocSize; ++i) {
      if (InsideTimingWindow(ObsDtimes[i])) {
        LocIndex.push_back(FrameStart + i);
        FrameIndex.push_back(i);
      }
    }
    LocSize = LocIndex.size();  // in case any locations were rejected
  } else {
    // Not reading from file, keep all locations.
    LocIndex.assign(LocSize, 0);
    std::iota(LocIndex.begin(), LocIndex.end(), FrameStart);

    FrameIndex.assign(LocSize, 0);
    std::iota(FrameIndex.begin(), FrameIndex.end(), 0);
  }

  // Generate record numbers for this frame
  std::vector<std::size_t> Records(LocSize);
  if ((obs_group_variable_.empty()) || (FileIO == nullptr)) {
    // Grouping is not specified, so use the location indices as the record indicators.
    // Using the obs grouping object will make the record numbering go sequentially
    // from 0 to nrecs_ - 1.
    for (std::size_t i = 0; i < LocSize; ++i) {
      int RecValue = LocIndex[i];
      if (!int_obs_grouping_.has(RecValue)) {
        int_obs_grouping_.insert(RecValue, next_rec_num_);
        next_rec_num_++;
        nrecs_ = next_rec_num_;
      }
      Records[i] = int_obs_grouping_.at(RecValue);
    }
  } else {
    // Group according to the data in obs_group_variable_
    std::string GroupName = "MetaData";
    std::string VarName = obs_group_variable_;
    std::string VarType = FileIO->var_dtype(GroupName, VarName);

    if (VarType == "int") {
      std::vector<int> GroupVar;
      FileIO->frame_int_get_data(GroupName, VarName, GroupVar);
      for (std::size_t i = 0; i < LocSize; ++i) {
        int RecValue = GroupVar[FrameIndex[i]];
        if (!int_obs_grouping_.has(RecValue)) {
          int_obs_grouping_.insert(RecValue, next_rec_num_);
          next_rec_num_++;
          nrecs_ = next_rec_num_;
        }
        Records[i] = int_obs_grouping_.at(RecValue);
      }
    } else if (VarType == "float") {
      std::vector<float> GroupVar;
      FileIO->frame_float_get_data(GroupName, VarName, GroupVar);
      for (std::size_t i = 0; i < LocSize; ++i) {
        float RecValue = GroupVar[FrameIndex[i]];
        if (!float_obs_grouping_.has(RecValue)) {
          float_obs_grouping_.insert(RecValue, next_rec_num_);
          next_rec_num_++;
        }
        Records[i] = float_obs_grouping_.at(RecValue);
      }
    } else if (VarType == "string") {
      std::vector<std::string> GroupVar;
      FileIO->frame_string_get_data(GroupName, VarName, GroupVar);
      for (std::size_t i = 0; i < LocSize; ++i) {
        std::string RecValue = GroupVar[FrameIndex[i]];
        if (!string_obs_grouping_.has(RecValue)) {
          string_obs_grouping_.insert(RecValue, next_rec_num_);
          next_rec_num_++;
          nrecs_ = next_rec_num_;
        }
        Records[i] = string_obs_grouping_.at(RecValue);
      }
    }
  }

  // Generate the index and recnums for this frame. We are done with FrameIndex
  // so it can be reused here.
  FrameIndex.clear();
  std::set<std::size_t> UniqueRecNums;
  for (std::size_t i = 0; i < LocSize; ++i) {
    std::size_t RowNum = LocIndex[i];
    std::size_t RecNum = Records[i];
    if (dist_->isMyRecord(RecNum)) {
      indx_.push_back(RowNum);
      recnums_.push_back(RecNum);
      unique_rec_nums_.insert(RecNum);
      FrameIndex.push_back(RowNum - FrameStart);
    }
  }

  nlocs_ += FrameIndex.size();
  return FrameIndex;
}

// -----------------------------------------------------------------------------
/*!
 * \details This method will return true/false according to whether the
 *          observation datetime (ObsDt) is inside the DA timing window.
 *
 * \param[in] ObsDt Observation date time object
 */
bool ObsData::InsideTimingWindow(const util::DateTime & ObsDt) {
  return ((ObsDt > winbgn_) && (ObsDt <= winend_));
}

// -----------------------------------------------------------------------------
/*!
 * \details This method will construct a data structure that holds the
 *          location order within each group sorted by the values of
 *          the specified sort variable.
 */
void ObsData::BuildSortedObsGroups() {
  typedef std::map<std::size_t, std::vector<std::pair<float, std::size_t>>> TmpRecIdxMap;
  typedef TmpRecIdxMap::iterator TmpRecIdxIter;

  // Get the sort variable from the data store, and convert to a vector of floats.
  std::vector<float> SortValues(nlocs_);
  if (obs_sort_variable_ == "datetime") {
    std::vector<util::DateTime> Dates(nlocs_);
    get_db("MetaData", obs_sort_variable_, Dates);
    for (std::size_t iloc = 0; iloc < nlocs_; iloc++) {
      SortValues[iloc] = (Dates[iloc] - Dates[0]).toSeconds();
    }
  } else {
    get_db("MetaData", obs_sort_variable_, SortValues);
  }

  // Construct a temporary structure to do the sorting, then transfer the results
  // to the data member recidx_.
  TmpRecIdxMap TmpRecIdx;
  for (size_t iloc = 0; iloc < nlocs_; iloc++) {
    TmpRecIdx[recnums_[iloc]].push_back(std::make_pair(SortValues[iloc], iloc));
  }

  for (TmpRecIdxIter irec = TmpRecIdx.begin(); irec != TmpRecIdx.end(); ++irec) {
    if (obs_sort_order_ == "ascending") {
      sort(irec->second.begin(), irec->second.end());
    } else {
      // Use a lambda function to access the std::pair greater-than operator to
      // implement a descending order sort.
      sort(irec->second.begin(), irec->second.end(),
           [](const std::pair<float, std::size_t> & p1,
              const std::pair<float, std::size_t> & p2){ return(p1 > p2); } );
    }
  }

  // Copy indexing to the recidx_ data member.
  for (TmpRecIdxIter irec = TmpRecIdx.begin(); irec != TmpRecIdx.end(); ++irec) {
    recidx_[irec->first].resize(irec->second.size());
    for (std::size_t iloc = 0; iloc < irec->second.size(); iloc++) {
      recidx_[irec->first][iloc] = irec->second[iloc].second;
    }
  }
}

// -----------------------------------------------------------------------------
/*!
 * \details This method will save the contents of the obs container into the
 *          given file. Currently, all variables in the obs container are written
 *          into the file. This may change in the future where we can select which
 *          variables we want saved.
 *
 * \param[in] file_name Path to output obs file.
 */
void ObsData::SaveToFile(const std::string & file_name, const std::size_t MaxFrameSize) {
  // Open the file for output
  std::unique_ptr<IodaIO> fileio
    {ioda::IodaIOfactory::Create(file_name, "W", MaxFrameSize)};

  // Add dimensions for nlocs and nvars
  fileio->dim_insert("nlocs", nlocs_);
  fileio->dim_insert("nvars", nvars_);

  // Build the group, variable info container. This defines the variables
  // that will be written into the output file.
  std::size_t MaxVarSize = 0;
  for (ObsSpaceContainer<int>::VarIter ivar = int_database_.var_iter_begin();
                                       ivar != int_database_.var_iter_end(); ++ivar) {
    std::string GroupName = int_database_.var_iter_gname(ivar);
    std::string VarName = int_database_.var_iter_vname(ivar);
    std::string GrpVarName = VarName + "@" + GroupName;
    std::vector<std::size_t> VarShape = int_database_.var_iter_shape(ivar);
    if (VarShape[0] > MaxVarSize) { MaxVarSize = VarShape[0]; }
    fileio->grp_var_insert(GroupName, VarName, "int", VarShape, GrpVarName, "int");
  }
  for (ObsSpaceContainer<float>::VarIter ivar = float_database_.var_iter_begin();
                                       ivar != float_database_.var_iter_end(); ++ivar) {
    std::string GroupName = float_database_.var_iter_gname(ivar);
    std::string VarName = float_database_.var_iter_vname(ivar);
    std::string GrpVarName = VarName + "@" + GroupName;
    std::vector<std::size_t> VarShape = float_database_.var_iter_shape(ivar);
    if (VarShape[0] > MaxVarSize) { MaxVarSize = VarShape[0]; }
    fileio->grp_var_insert(GroupName, VarName, "float", VarShape, GrpVarName, "float");
  }
  for (ObsSpaceContainer<std::string>::VarIter ivar = string_database_.var_iter_begin();
                                       ivar != string_database_.var_iter_end(); ++ivar) {
    std::string GroupName = string_database_.var_iter_gname(ivar);
    std::string VarName = string_database_.var_iter_vname(ivar);
    std::string GrpVarName = VarName + "@" + GroupName;
    std::vector<std::size_t> VarShape = string_database_.var_iter_shape(ivar);
    if (VarShape[0] > MaxVarSize) { MaxVarSize = VarShape[0]; }
    std::vector<std::string> DbData(VarShape[0], "");
    string_database_.LoadFromDb(GroupName, VarName, VarShape, DbData);
    std::size_t MaxStringSize = FindMaxStringLength(DbData);
    fileio->grp_var_insert(GroupName, VarName, "string", VarShape, GrpVarName, "string",
                           MaxStringSize);
  }
  for (ObsSpaceContainer<util::DateTime>::VarIter ivar = datetime_database_.var_iter_begin();
                                       ivar != datetime_database_.var_iter_end(); ++ivar) {
    std::string GroupName = datetime_database_.var_iter_gname(ivar);
    std::string VarName = datetime_database_.var_iter_vname(ivar);
    std::string GrpVarName = VarName + "@" + GroupName;
    std::vector<std::size_t> VarShape = datetime_database_.var_iter_shape(ivar);
    if (VarShape[0] > MaxVarSize) { MaxVarSize = VarShape[0]; }
    fileio->grp_var_insert(GroupName, VarName, "string", VarShape, GrpVarName, "string", 20);
  }

  // Build the frame info container
  fileio->frame_info_init(MaxVarSize);

  // For every frame, dump out the int, float, string variables.
  for (IodaIO::FrameIter iframe = fileio->frame_begin();
                         iframe != fileio->frame_end(); ++iframe) {
    fileio->frame_data_init();
    std::size_t FrameStart = fileio->frame_start(iframe);
    std::size_t FrameSize = fileio->frame_size(iframe);

    // Integer data
    for (ObsSpaceContainer<int>::VarIter ivar = int_database_.var_iter_begin();
                                         ivar != int_database_.var_iter_end(); ++ivar) {
      std::string GroupName = int_database_.var_iter_gname(ivar);
      std::string VarName = int_database_.var_iter_vname(ivar);
      std::vector<std::size_t> VarShape = int_database_.var_iter_shape(ivar);

      if (VarShape[0] > FrameStart) {
        std::size_t Count = FrameSize;
        if ((FrameStart + FrameSize) > VarShape[0]) { Count = VarShape[0] - FrameStart; }
        std::vector<int> FrameData(Count, 0);
        int_database_.LoadFromDb(GroupName, VarName, VarShape, FrameData, FrameStart, Count);
        fileio->frame_int_put_data(GroupName, VarName, FrameData);
      }
    }

    // Float data
    for (ObsSpaceContainer<float>::VarIter ivar = float_database_.var_iter_begin();
                                         ivar != float_database_.var_iter_end(); ++ivar) {
      std::string GroupName = float_database_.var_iter_gname(ivar);
      std::string VarName = float_database_.var_iter_vname(ivar);
      std::vector<std::size_t> VarShape = float_database_.var_iter_shape(ivar);

      if (VarShape[0] > FrameStart) {
        std::size_t Count = FrameSize;
        if ((FrameStart + FrameSize) > VarShape[0]) { Count = VarShape[0] - FrameStart; }
        std::vector<float> FrameData(Count, 0.0);
        float_database_.LoadFromDb(GroupName, VarName, VarShape, FrameData, FrameStart, Count);
        fileio->frame_float_put_data(GroupName, VarName, FrameData);
      }
    }

    // String data
    for (ObsSpaceContainer<std::string>::VarIter ivar = string_database_.var_iter_begin();
                                         ivar != string_database_.var_iter_end(); ++ivar) {
      std::string GroupName = string_database_.var_iter_gname(ivar);
      std::string VarName = string_database_.var_iter_vname(ivar);
      std::vector<std::size_t> VarShape = string_database_.var_iter_shape(ivar);

      if (VarShape[0] > FrameStart) {
        std::size_t Count = FrameSize;
        if ((FrameStart + FrameSize) > VarShape[0]) { Count = VarShape[0] - FrameStart; }
        std::vector<std::string> FrameData(Count, "");
        string_database_.LoadFromDb(GroupName, VarName, VarShape, FrameData,
                                    FrameStart, Count);
        fileio->frame_string_put_data(GroupName, VarName, FrameData);
      }
    }

    for (ObsSpaceContainer<util::DateTime>::VarIter ivar = datetime_database_.var_iter_begin();
                                       ivar != datetime_database_.var_iter_end(); ++ivar) {
      std::string GroupName = datetime_database_.var_iter_gname(ivar);
      std::string VarName = datetime_database_.var_iter_vname(ivar);
      std::vector<std::size_t> VarShape = datetime_database_.var_iter_shape(ivar);

      if (VarShape[0] > FrameStart) {
        std::size_t Count = FrameSize;
        if ((FrameStart + FrameSize) > VarShape[0]) { Count = VarShape[0] - FrameStart; }
        util::DateTime TempDt("0000-01-01T00:00:00Z");
        std::vector<util::DateTime> FrameData(Count, TempDt);
        datetime_database_.LoadFromDb(GroupName, VarName, VarShape, FrameData,
                                      FrameStart, Count);

        // Convert the DateTime vector to a string vector, then save into the file.
        std::vector<std::string> StringVector(FrameData.size(), "");
        for (std::size_t i = 0; i < FrameData.size(); i++) {
          StringVector[i] = FrameData[i].toString();
        }
        fileio->frame_string_put_data(GroupName, VarName, StringVector);
      }
    }

    fileio->frame_write(iframe);
  }
}

// -----------------------------------------------------------------------------
/*!
 * \details This method applys the distribution index on data read from the input obs file.
 *          It is expected that when this method is called that the distribution index will
 *          have the process element and DA timing window effects accounted for.
 *
 * \param[in]  FullData     Vector holding data to be indexed
 * \param[in]  FullShape    Shape (dimension sizes) of FullData
 * \param[in]  Index        Index to be applied to FullData
 * \param[out] IndexedShape Shape (dimension sizes) of data after indexing
 */
template<typename VarType>
std::vector<VarType> ObsData::ApplyIndex(const std::vector<VarType> & FullData,
                              const std::vector<std::size_t> & FullShape,
                              const std::vector<std::size_t> & Index,
                              std::vector<std::size_t> & IndexedShape) const {
  std::vector<VarType> SelectedData;
  for (std::size_t i = 0; i < Index.size(); ++i) {
    std::size_t isrc = Index[i];
    SelectedData.push_back(FullData[isrc]);
  }
  IndexedShape = FullShape;
  IndexedShape[0] = SelectedData.size();
  return SelectedData;
}

// -----------------------------------------------------------------------------
/*!
 * \details This method will return the desired numeric data type for variables
 *          read from the input obs file. The rule for now is any variable
 *          in the group "PreQC" is to be an integer, and any variable that is
 *          a double is to be a float (single precision). For cases outside of this
 *          rule, the data type from the file is used.
 *
 * \param[in] GroupName   Name of obs container group
 * \param[in] FileVarType Name of the data type of the variable from the input obs file
 */
std::string ObsData::DesiredVarType(std::string & GroupName, std::string & FileVarType) {
  // By default, make the DbVarType equal to the FileVarType
  // Exceptions are:
  //   Force the group "PreQC" to an integer type.
  //   Force double to float.
  std::string DbVarType = FileVarType;

  if (GroupName == "PreQC") {
    DbVarType = "int";
  } else if (FileVarType == "double") {
    DbVarType = "float";
  }

  return DbVarType;
}

// -----------------------------------------------------------------------------
/*!
 * \details This method provides a means for printing Jo in
 *          an output stream. For now a dummy message is printed.
 */
void ObsData::printJo(const ObsVector & dy, const ObsVector & grad) {
  oops::Log::info() << "ObsData::printJo not implemented" << std::endl;
}
// -----------------------------------------------------------------------------
/*!
 * \details This method creates a private KDTree class member that can be used
 *          for searching for local obs to create an ObsSpace.
 */
void ObsData::createKDTree() {
  // Initialize KDTree class member
  kd_ = std::shared_ptr<ObsData::KDTree> ( new KDTree() );
  // Define lats,lons
  std::vector<float> lats(nlocs_);
  std::vector<float> lons(nlocs_);

  // Get latitudes and longitudes of all observations.
  this -> get_db("MetaData", "longitude", lons);
  this -> get_db("MetaData", "latitude", lats);

  // Define points list from lat/lon values
  typedef KDTree::PointType Point;
  std::vector<KDTree::Value> points;
  for (unsigned int i = 0; i < nlocs_; i++) {
    eckit::geometry::Point2 lonlat(lons[i], lats[i]);
    Point xyz = Point();
    // FIXME: get geometry from yaml, for now assume spherical.
    eckit::geometry::UnitSphere::convertSphericalToCartesian(lonlat, xyz);
    double index = static_cast<double>(i);
    KDTree::Value v(xyz, index);
    points.push_back(v);
  }

  // Create KDTree class member from points list.
  kd_->build(points.begin(), points.end());
}
// -----------------------------------------------------------------------------
/*!
 * \details This method returns the KDTree class member that can be used
 *          for searching for local obs when creating an ObsSpace.
 */
const ObsData::KDTree & ObsData::getKDTree() {
  // Create the KDTree if it doesn't yet exist
  if (kd_ == NULL)
    createKDTree();

  return * kd_;
}
// -----------------------------------------------------------------------------

}  // namespace ioda<|MERGE_RESOLUTION|>--- conflicted
+++ resolved
@@ -49,19 +49,12 @@
 ObsData::ObsData(const eckit::Configuration & config, const eckit::mpi::Comm & comm,
                  const util::DateTime & bgn, const util::DateTime & end)
   : oops::ObsSpaceBase(config, comm, bgn, end),
-<<<<<<< HEAD
-    config_(config), winbgn_(bgn), winend_(end), commMPI_(comm), int_database_(),
-    float_database_(), string_database_(), datetime_database_(), obsvars_(),
-    gnlocs_(0), nlocs_(0), nvars_(0), nrecs_(0), next_rec_num_(0),
-    file_missing_gnames_(0), file_unexpected_dtypes_(0), file_excess_dims_(0)
-=======
     config_(config), winbgn_(bgn), winend_(end), commMPI_(comm),
     gnlocs_(0), nlocs_(0), nvars_(0), nrecs_(0), file_missing_gnames_(false),
     file_unexpected_dtypes_(false), file_excess_dims_(false),
     in_max_frame_size_(0), out_max_frame_size_(0),
     int_database_(), float_database_(), string_database_(), datetime_database_(),
     obsvars_(), next_rec_num_(0)
->>>>>>> 547c2fdc
 {
   oops::Log::trace() << "ObsData::ObsData config  = " << config << std::endl;
 
