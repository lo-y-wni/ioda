--- conflicted
+++ resolved
@@ -248,13 +248,9 @@
 call ioda_obsdb_registry%add(c_key_self)
 call ioda_obsdb_registry%get(c_key_self, self)
 
-<<<<<<< HEAD
-call ioda_obsdb_setup(self, fvlen, nobs, dist_indx, nlocs, nvars, varnames, fin, fout, MyObsType)
+call ioda_obsdb_setup(self, fvlen, nobs, dist_indx, nlocs, nvars, varnames, fin, fout, MyObsType, c_missing_value)
 
 if (allocated(varnames)) deallocate(varnames)
-=======
-call ioda_obsdb_setup(self, fvlen, nobs, dist_indx, nlocs, nvars, fin, fout, MyObsType, c_missing_value)
->>>>>>> 60f68639
 
 end subroutine ioda_obsdb_setup_c
 
