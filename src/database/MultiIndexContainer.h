/*
 * (C) Copyright 2017 UCAR
 *
 * This software is licensed under the terms of the Apache Licence Version 2.0
 * which can be obtained at http://www.apache.org/licenses/LICENSE-2.0.
 */

#ifndef DATABASE_MULTIINDEXCONTAINER_H_
#define DATABASE_MULTIINDEXCONTAINER_H_

#include <algorithm>
#include <iostream>
#include <memory>
#include <string>
#include <tuple>
#include <utility>
#include <vector>

#include <boost/any.hpp>
#include <boost/multi_index/composite_key.hpp>
#include <boost/multi_index/member.hpp>
#include <boost/multi_index/ordered_index.hpp>
#include <boost/multi_index_container.hpp>
#include <boost/range/iterator_range.hpp>

#include "eckit/mpi/Comm.h"

#include "oops/util/abor1_cpp.h"
#include "oops/util/DateTime.h"
#include "oops/util/Logger.h"
#include "oops/util/missingValues.h"
#include "oops/util/Printable.h"

using boost::multi_index::composite_key;
using boost::multi_index::indexed_by;
using boost::multi_index::member;
using boost::multi_index::multi_index_container;
using boost::multi_index::ordered_non_unique;
using boost::multi_index::ordered_unique;
using boost::multi_index::tag;

namespace ioda {

class ObsSpaceContainer: public util::Printable {
 public:
     ObsSpaceContainer(const eckit::Configuration &, const util::DateTime &,
                       const util::DateTime &, const eckit::mpi::Comm &);
     ~ObsSpaceContainer();

     struct by_group {};     // Index by group name
     struct by_variable {};  // Index by variable name

     struct Texture {  // Record texture
         std::string group;           /*!< Group name: ObsValue, HofX, MetaData, ObsErr etc. */
         std::string variable;        /*!< Variable name */
         std::string mode;            /*!< Read & write mode : 'r' or 'rw'*/

         Texture(const std::string & group, const std::string & variable,
                 const std::string & mode)
            : group(group), variable(variable), mode(mode){}
     };  // end of record texture defition

     struct Record : public Texture {  // Record
         std::size_t size;                    /*!< Vector size */
         std::unique_ptr<boost::any[]> data;  /*!< Smart pointer to vector */

         // Constructor with default read & write mode : "rw"
         Record(const std::string & group, const std::string & variable,
                const std::size_t & size, std::unique_ptr<boost::any[]> & vect)
            : Texture(group, variable, "rw"),
              size(size), data(std::move(vect)) {}

         // Constructor with passed read & write mode
         Record(const std::string & group, const std::string & variable,
                const std::string & mode,  const std::size_t & size,
                std::unique_ptr<boost::any[]> & vect)
            : Texture(group, variable, mode),
              size(size), data(std::move(vect)) {}
     };  // end of Record definition

     // -----------------------------------------------------------------------------
     using Record_set = multi_index_container<
         Record,
         indexed_by<
             ordered_unique<
                composite_key<
                    Record,
                    member<Texture, std::string, &Texture::group>,
                    member<Texture, std::string, &Texture::variable>
                >
             >,
             // non-unique as there are many Records under group
             ordered_non_unique<
                tag<by_group>,
                member<Texture, std::string, &Texture::group>
             >,
             // non-unique as there are Records with the same name in different group
             ordered_non_unique<
                tag<by_variable>,
                member<Texture, std::string, &Texture::variable>
             >
         >
     >;

     // -----------------------------------------------------------------------------

     /*! \brief Initialize from file*/
     void CreateFromFile(const std::string & filename, const std::string & mode,
                         const util::DateTime & bgn, const util::DateTime & end,
                         const eckit::mpi::Comm & comm);

     /*! \brief Load VALID variables from file to container */
     void LoadData();

     /*! \brief Check the availability of Record with group and variable in container*/
     bool has(const std::string & group, const std::string & variable) const;

     /*! \brief Return the number of uniqure observation locations on this PE*/
     std::size_t nlocs() const {return nlocs_;}

     /*! \brief Return the number of observational variables*/
     std::size_t nvars() const {return nvars_;}

     /*! \brief Return the left boundary of time window*/
     const util::DateTime & windowStart() const {return winbgn_;}

     /*! \brief Return the right boundary of time window*/
     const util::DateTime & windowEnd() const {return winend_;}

     /*! \brief Return the MPI comminicator*/
     const eckit::mpi::Comm & comm() const {return commMPI_;}

     /*! \brief Dump the contents of database to file*/
     void dump(const std::string & file_name) const;

     // -----------------------------------------------------------------------------

     /*! \brief Inquire the vector of Record from container*/
     void inquire(const std::string & group, const std::string & variable,
<<<<<<< HEAD
                  const std::size_t vsize, double vdata[]) const;
     void inquire(const std::string & group, const std::string & variable,
                  const std::size_t vsize, float vdata[]) const;
     void inquire(const std::string & group, const std::string & variable,
                  const std::size_t vsize, int vdata[]) const;
     void inquire(const std::string & group, const std::string & variable,
                  const std::size_t vsize, util::DateTime vdata[]) const;
=======
                  const std::size_t vsize, Type vdata[]) const {
       const float  fmiss = util::missingValue(fmiss);
       const double dmiss = util::missingValue(dmiss);
       const int    imiss = util::missingValue(imiss);
       if (has(group, variable)) {  // Found the required record in database
         auto var = DataContainer.find(boost::make_tuple(group, variable));
         const std::type_info & typeInput = var->data.get()->type();
         const std::type_info & typeOutput = typeid(Type);

         if ((typeInput == typeid(float)) && (typeOutput == typeid(double))) {
           oops::Log::debug() << " DataContainer::inquire: inconsistent type : "
                              << " From float to double on "
                              << variable << " @ " << group << std::endl;
           for (std::size_t ii = 0; ii < vsize; ++ii) {
             float zz = boost::any_cast<float>(var->data.get()[ii]);
             if (zz == fmiss) {
               vdata[ii] = dmiss;
             } else {
               vdata[ii] = static_cast<double>(zz);
             }
           }
         } else if ((typeInput == typeid(double)) && (typeOutput == typeid(int))) {
             oops::Log::debug() << " DataContainer::inquire: inconsistent type : "
                                << " From double to int on "
                                << variable << " @ " << group << std::endl;
           for (std::size_t ii = 0; ii < vsize; ++ii) {
             double zz = boost::any_cast<double>(var->data.get()[ii]);
             if (zz == dmiss) {
               vdata[ii] = imiss;
             } else {
               vdata[ii] = static_cast<int>(zz);
             }
           }
         } else if ((typeInput == typeid(int)) && (typeOutput == typeid(double))) {
             oops::Log::debug() << " DataContainer::inquire: inconsistent type : "
                                << " From int to double on "
                                << variable << " @ " << group << std::endl;
           for (std::size_t ii = 0; ii < vsize; ++ii) {
             int zz = boost::any_cast<int>(var->data.get()[ii]);
             if (zz == imiss) {
               vdata[ii] = dmiss;
             } else {
               vdata[ii] = static_cast<double>(zz);
             }
           }
         } else {  // For most of the cases, the in/out types should be the same
           ASSERT(typeInput == typeOutput);
           for (std::size_t ii = 0; ii < vsize; ++ii) {
             vdata[ii] = boost::any_cast<Type>(var->data.get()[ii]);
           }
         }
       } else {  // Required record is not found
         std::string ErrorMsg =
                "DataContainer::inquire: " + variable + " @ " + group +" is not found";
         ABORT(ErrorMsg);
       }
     }
>>>>>>> 66876110

     // -----------------------------------------------------------------------------

     /*! \brief Insert/Update the vector of Record to container*/
     template <typename Type>
     void insert(const std::string & group, const std::string & variable,
                 const std::size_t vsize, const Type vdata[]) {
       const Type tmiss = util::missingValue(tmiss);
       if (has(group, variable)) {  // Found the required record in database
         auto var = DataContainer.find(boost::make_tuple(group, variable));

         // Check if there is "w" or "W" in the read & write mode
         std::string mode = var->mode;
         std::transform(mode.begin(), mode.end(), mode.begin(), ::tolower);
         std::size_t found = mode.find("w");
         if (found == std::string::npos) {  // It is read-only
            std::string ErrorMsg =
                "DataContainer::Insert/Update: trying to overwrite an read-only record : "
                + variable + " : " + group;
            ABORT(ErrorMsg);
         }

         const std::type_info & typeStore = var->data.get()->type();
         const std::type_info & typeInput = typeid(Type);

         // Update the record
         for (std::size_t ii = 0; ii < vsize; ++ii) {
           if (vdata[ii] == tmiss) ASSERT(typeInput == typeStore);
           var->data.get()[ii] = vdata[ii];
         }

       } else {  // The required record in not in database, update the database
         std::unique_ptr<boost::any[]> vect{ new boost::any[vsize] };

         for (std::size_t ii = 0; ii < vsize; ++ii)
           vect.get()[ii] = vdata[ii];

         DataContainer.insert({group, variable, vsize, vect});
       }
     }

     // -----------------------------------------------------------------------------

 private:
     /*! \brief container instance */
     Record_set DataContainer;

     /*! \brief number of locations on this PE */
     std::size_t nlocs_;

     /*! \brief number of observational variables */
     std::size_t nvars_;

     /*! \brief  */
     const util::DateTime winbgn_;

     /*! \brief Right boundary of time window */
     const util::DateTime winend_;

     /*! \brief MPI communicator */
     const eckit::mpi::Comm & commMPI_;

     /*! \brief Print */
     void print(std::ostream &) const;
};

}  // namespace ioda

#endif  // DATABASE_MULTIINDEXCONTAINER_H_<|MERGE_RESOLUTION|>--- conflicted
+++ resolved
@@ -28,7 +28,6 @@
 #include "oops/util/abor1_cpp.h"
 #include "oops/util/DateTime.h"
 #include "oops/util/Logger.h"
-#include "oops/util/missingValues.h"
 #include "oops/util/Printable.h"
 
 using boost::multi_index::composite_key;
@@ -137,7 +136,6 @@
 
      /*! \brief Inquire the vector of Record from container*/
      void inquire(const std::string & group, const std::string & variable,
-<<<<<<< HEAD
                   const std::size_t vsize, double vdata[]) const;
      void inquire(const std::string & group, const std::string & variable,
                   const std::size_t vsize, float vdata[]) const;
@@ -145,65 +143,6 @@
                   const std::size_t vsize, int vdata[]) const;
      void inquire(const std::string & group, const std::string & variable,
                   const std::size_t vsize, util::DateTime vdata[]) const;
-=======
-                  const std::size_t vsize, Type vdata[]) const {
-       const float  fmiss = util::missingValue(fmiss);
-       const double dmiss = util::missingValue(dmiss);
-       const int    imiss = util::missingValue(imiss);
-       if (has(group, variable)) {  // Found the required record in database
-         auto var = DataContainer.find(boost::make_tuple(group, variable));
-         const std::type_info & typeInput = var->data.get()->type();
-         const std::type_info & typeOutput = typeid(Type);
-
-         if ((typeInput == typeid(float)) && (typeOutput == typeid(double))) {
-           oops::Log::debug() << " DataContainer::inquire: inconsistent type : "
-                              << " From float to double on "
-                              << variable << " @ " << group << std::endl;
-           for (std::size_t ii = 0; ii < vsize; ++ii) {
-             float zz = boost::any_cast<float>(var->data.get()[ii]);
-             if (zz == fmiss) {
-               vdata[ii] = dmiss;
-             } else {
-               vdata[ii] = static_cast<double>(zz);
-             }
-           }
-         } else if ((typeInput == typeid(double)) && (typeOutput == typeid(int))) {
-             oops::Log::debug() << " DataContainer::inquire: inconsistent type : "
-                                << " From double to int on "
-                                << variable << " @ " << group << std::endl;
-           for (std::size_t ii = 0; ii < vsize; ++ii) {
-             double zz = boost::any_cast<double>(var->data.get()[ii]);
-             if (zz == dmiss) {
-               vdata[ii] = imiss;
-             } else {
-               vdata[ii] = static_cast<int>(zz);
-             }
-           }
-         } else if ((typeInput == typeid(int)) && (typeOutput == typeid(double))) {
-             oops::Log::debug() << " DataContainer::inquire: inconsistent type : "
-                                << " From int to double on "
-                                << variable << " @ " << group << std::endl;
-           for (std::size_t ii = 0; ii < vsize; ++ii) {
-             int zz = boost::any_cast<int>(var->data.get()[ii]);
-             if (zz == imiss) {
-               vdata[ii] = dmiss;
-             } else {
-               vdata[ii] = static_cast<double>(zz);
-             }
-           }
-         } else {  // For most of the cases, the in/out types should be the same
-           ASSERT(typeInput == typeOutput);
-           for (std::size_t ii = 0; ii < vsize; ++ii) {
-             vdata[ii] = boost::any_cast<Type>(var->data.get()[ii]);
-           }
-         }
-       } else {  // Required record is not found
-         std::string ErrorMsg =
-                "DataContainer::inquire: " + variable + " @ " + group +" is not found";
-         ABORT(ErrorMsg);
-       }
-     }
->>>>>>> 66876110
 
      // -----------------------------------------------------------------------------
 
