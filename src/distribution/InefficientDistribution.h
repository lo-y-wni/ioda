--- conflicted
+++ resolved
@@ -33,7 +33,9 @@
 
      bool isMyRecord(std::size_t RecNum) const override;
 
-<<<<<<< HEAD
+     // The sum/min/max functions do nothing for the inefficient
+     // distribution. Each processor has each observation so the local
+     // sum/min/max is equal to the global sum/min/max
      void sum(double &x) const override {};
      void sum(int &x) const override {};
      void sum(size_t &x) const override {};
@@ -47,24 +49,6 @@
      void max(double &x) const override {};
      void max(float &x) const override {};
      void max(int &x) const override {};
-=======
-     // The sum/min/max functions do nothing for the inefficient
-     // distribution. Each processor has each observation so the local
-     // sum/min/max is equal to the global sum/min/max
-     void sum(double &x) override {};
-     void sum(int &x) override {};
-     void sum(size_t &x) override {};
-     void sum(std::vector<double> &x) override {};
-     void sum(std::vector<size_t> &x) override {};
-
-     void min(double &x) override {};
-     void min(float &x) override {};
-     void min(int &x) override {};
-
-     void max(double &x) override {};
-     void max(float &x) override {};
-     void max(int &x) override {};
->>>>>>> 77af81d8
 };
 
 }  // namespace ioda
