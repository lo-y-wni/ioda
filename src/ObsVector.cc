--- conflicted
+++ resolved
@@ -267,23 +267,12 @@
       ++nobs;
     }
   }
-<<<<<<< HEAD
 
   obsdb_.min(zmin);
   obsdb_.max(zmax);
   obsdb_.sum(zrms);
   obsdb_.sum(nobs);
 
-  if (nobs > 0) zrms = sqrt(zrms / static_cast<double>(nobs));
-  os << obsdb_.obsname() << " nobs= " << nobs << " Min="
-     << zmin << ", Max=" << zmax << ", RMS=" << zrms << std::endl;
-=======
-  if (obsdb_.isDistributed()) {
-    obsdb_.comm().allReduceInPlace(zmin, eckit::mpi::min());
-    obsdb_.comm().allReduceInPlace(zmax, eckit::mpi::max());
-    obsdb_.comm().allReduceInPlace(zrms, eckit::mpi::sum());
-    obsdb_.comm().allReduceInPlace(nobs, eckit::mpi::sum());
-  }
   if (nobs > 0) {
     zrms = sqrt(zrms / static_cast<double>(nobs));
     os << obsdb_.obsname() << " nobs= " << nobs << " Min="
@@ -291,7 +280,6 @@
   } else {
     os << obsdb_.obsname() << ": No observations." << std::endl;
   }
->>>>>>> 994e4b5f
 }
 // -----------------------------------------------------------------------------
 }  // namespace ioda