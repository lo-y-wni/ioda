---
window_begin: "2018-04-14T21:00:00Z"
window_end: "2018-04-15T03:00:00Z"
Variables:
   nvars: 1
   variables:
   - "testvar"
Locations:
  lats:
  - 45.0
  - 40.0
  lons:
  - 0.0
  - -100.0
Observations:
  _: &localization
    distance: 3.35e6
    max_nobs: -1
    searchMethod: "brute_force"
    lonRefPoint: 0.
    latRefPoint: 90.
  ObsTypes:

 
  - ObsSpace:
      name: "Aod"
      simulate:
      ObsDataIn:
        obsfile: "Data/testinput/aod_obs_2018041500_m.nc4"
      Localization: *localization
      TestData:
        nlocs: 100
        nrecs: 100
        nlocs_local: 11
        nvars: 1
        groups:
          - "MetaData"
          - "MetaData"
        variables:
          - "latitude"
          - "longitude"
        norms:
          - 353.11505923005967
          - 1981.4147543887036
        tolerance:
          - 1.0e-14

  - ObsSpace:
      name: "Radiance"
      simulate:
      ObsDataIn:
        obsfile: "Data/testinput/amsua_n19_obs_2018041500_m.nc4"
      Localization: *localization
      TestData:
        nlocs: 100
        nlocs_local: 10
        nrecs: 100
        nvars: 15
        groups:
          - "MetaData"
          - "MetaData"
        variables:
          - "latitude"
          - "longitude"
        norms:
          - 432.95617402805823
          - 1661.1529210392009
        tolerance:
          - 1.0e-11

  - ObsSpace:
      name: "Radiance"
      simulate:
      ObsDataIn:
        obsfile: "Data/testinput/smap_obs_2018041500_m.nc4"
      Localization: *localization
      TestData:
        nlocs: 45
        nlocs_local: 0
        nrecs: 45
        nvars: 4
        groups:
          - "MetaData"
          - "MetaData"
        variables:
          - "latitude"
          - "longitude"
        norms:
          - 558.238937361
          - 137.162692422
        tolerance:
          - 1.0e-11

  - ObsSpace:
      name: "Radiance"
      simulate:
      ObsDataIn:
        obsfile: "Data/testinput/gmi_gpm_obs_2018041500_m.nc4"
      Localization: *localization
      TestData:
        nlocs: 12
        nlocs_local: 0
        nrecs: 12
        nvars: 13
        groups:
          - "MetaData"
          - "MetaData"
        variables:
          - "latitude"
          - "longitude"
        norms:
          - 211.00380053756118
          - 172.29837728971688
        tolerance:
          - 1.0e-11

  - ObsSpace:
      name: "Radiosonde"
      simulate:
      ObsDataIn:
<<<<<<< HEAD
        obsfile: "Data/testinput/sondes_obs_2018041500_m.nc4"
=======
        obsfile: "Data/sondes_obs_2018041500_m.nc4"
        max_frame_size: 200
>>>>>>> 17b5c3b2
      Localization: *localization
      TestData:
        nlocs: 974
        nlocs_local: 110
        nrecs: 974
        nvars: 5
        groups:
          - "MetaData"
          - "MetaData"
        variables:
          - "latitude"
          - "longitude"
        norms:
          - 1254.66336565038
          - 6076.2659622388919
        tolerance:
          - 1.0e-11
      ObsDataOut:
        obsfile: "testoutput/diagout.nc4"
        max_frame_size: 300

  - ObsSpace:
      name: "Synthetic Random"
      simulate:
        variables: [air_temperature, eastward_wind]
      Generate:
        Random:
          nobs: 10   # generate 10 obs
          lat1: 0    # with lat ranging form 0-10.
          lat2: 10   #
          lon1: 0    # and lon ranging from 0-10.
          lon2: 10
          random_seed: 29837
        obs_errors: [1.0, 2.0]
      Localization: *localization
      TestData:
        nlocs: 10
        nlocs_local: 0
        nrecs: 10
        nvars: 2
        groups:
          - "MetaData"
          - "MetaData"
          - "ObsError"
          - "ObsError"
        variables:
          - "latitude"
          - "longitude"
          - "air_temperature"
          - "eastward_wind"
        norms:
          - 20.349321770437683
          - 21.063312039377447
          - 3.1622776601683795
          - 6.32455532034
        tolerance:
          - 1.0e-11
      ObsDataOut:
        obsfile: "testoutput/ospace.generate.random.nc4"

  - ObsSpace:
      name: "Synthetic List"
      simulate:
        variables: [air_temperature, eastward_wind]
      Generate:
        List:
          lats: [ 5, 5, 5, 5, 5, 5, 5, 5, 5, 5, 5 ]
          lons: [ 5, 5, 5, 5, 5, 5, 5, 5, 5, 5, 5 ]
          datetimes: 
          - '2010-01-01T00:04:00Z'
          - '2010-01-01T00:04:12Z'
          - '2010-01-01T00:04:24Z'
          - '2010-01-01T00:04:36Z'
          - '2010-01-01T00:04:48Z'
          - '2010-01-01T00:05:00Z'
          - '2010-01-01T00:05:12Z'
          - '2010-01-01T00:05:24Z'
          - '2010-01-01T00:05:36Z'
          - '2010-01-01T00:05:48Z'
          - '2010-01-01T00:06:00Z' 
        obs_errors: [1.0, 2.0]
      Localization: *localization
      TestData:
        nlocs: 11
        nlocs_local: 0
        nrecs: 11
        nvars: 2
        groups:
          - "MetaData"
          - "MetaData"
          - "ObsError"
          - "ObsError"
        variables:
          - "latitude"
          - "longitude"
          - "air_temperature"
          - "eastward_wind"
        norms:
          - 16.583123951777001
          - 16.583123951777001
          - 3.3166247903553998
          - 6.6332495807107996
        tolerance:
          - 1.0e-11
      ObsDataOut:
        obsfile: "testoutput/ospace.generate.list.nc4"

  - ObsSpace:
      name: "Radiosonde with grouping"
      simulate:
      ObsDataIn:
        obsfile: "Data/testinput/sondes_obs_2018041500_m.nc4"
        obsgrouping:
          group_variable: "station_id"
          sort_variable: "air_pressure"
          sort_order: "descending"
      Localization: *localization
      TestData:
        nlocs: 974
        nlocs_local: 110
        nrecs: 36
        nvars: 5
        groups:
          - "MetaData"
          - "MetaData"
        variables:
          - "latitude"
          - "longitude"
        norms:
          - 1254.66336565038
          - 6076.2659622388919
        tolerance:
          - 1.0e-11
      ObsDataOut:
        obsfile: "testoutput/diagout_with_groups.nc4"

  - ObsSpace:
      name: "Radiosonde with grouping and tw filtering"
      simulate:
      ObsDataIn:
        obsfile: "Data/testinput/sondes_obs_2018041500_m_twfilt.nc4"
        obsgrouping:
          group_variable: "station_id"
      Localization: *localization
      TestData:
        nlocs: 968
        nlocs_local: 109
        nrecs: 31
        nvars: 5
        groups:
          - "MetaData"
          - "MetaData"
        variables:
          - "latitude"
          - "longitude"
        norms:
          - 1252.0139923322768
          - 6065.3117664336605
        tolerance:
          - 1.0e-11
      ObsDataOut:
        obsfile: "testoutput/diagout_with_groups_twfilt.nc4"

  - ObsSpace:
      name: "AOD"
      simulate:
      ObsDataIn:
        obsfile: "Data/testinput/geos_aod_obs_2018041500_m.nc4"
      Localization: *localization
      TestData:
          nlocs: 100
          nlocs_local: 6
          nrecs: 100
          nvars: 1 
          groups:
            - "MetaData"
            - "MetaData"
          variables:
            - "latitude"
            - "longitude"
          norms:
            - 567.88380247048008
            - 1793.5631154126893
          tolerance:
            - 1.0e-11
<|MERGE_RESOLUTION|>--- conflicted
+++ resolved
@@ -118,12 +118,8 @@
       name: "Radiosonde"
       simulate:
       ObsDataIn:
-<<<<<<< HEAD
-        obsfile: "Data/testinput/sondes_obs_2018041500_m.nc4"
-=======
         obsfile: "Data/sondes_obs_2018041500_m.nc4"
         max_frame_size: 200
->>>>>>> 17b5c3b2
       Localization: *localization
       TestData:
         nlocs: 974
