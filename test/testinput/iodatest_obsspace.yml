---
window_begin: "2018-04-14T21:00:00Z"
window_end: "2018-04-15T03:00:00Z"
Variables:
   nvars: 1
   variables:
   - "testvar"
Locations:
  lats:
  - 45.0
  - 40.0
  lons:
  - 0.0
  - -100.0
Observations:
  _: &localization
    distance: 3.35e6
    max_nobs: -1
    searchMethod: "brute_force"
    lonRefPoint: 0.
    latRefPoint: 90.
  ObsTypes:

 
  - ObsSpace:
      name: "Aod"
      simulate:
      ObsDataIn:
        obsfile: "Data/aod_obs_2018041500_m.nc4"
      Localization: *localization
      TestData:
        nlocs: 100
        nrecs: 100
        nlocs_local: 11
        nvars: 1
        groups:
          - "MetaData"
          - "MetaData"
        variables:
          - "latitude"
          - "longitude"
        norms:
          - 353.11505923005967
          - 1981.4147543887036
        tolerance:
          - 1.0e-14

  - ObsSpace:
      name: "Radiance"
      simulate:
      ObsDataIn:
        obsfile: "Data/amsua_n19_obs_2018041500_m.nc4"
      Localization: *localization
      TestData:
        nlocs: 100
        nlocs_local: 10
        nrecs: 100
        nvars: 15
        groups:
          - "MetaData"
          - "MetaData"
        variables:
          - "latitude"
          - "longitude"
        norms:
          - 432.95617402805823
          - 1661.1529210392009
        tolerance:
          - 1.0e-11

  - ObsSpace:
      name: "Radiance"
      simulate:
      ObsDataIn:
        obsfile: "Data/smap_obs_2018041500_m.nc4"
      Localization: *localization
      TestData:
        nlocs: 45
        nlocs_local: 0
        nrecs: 45
        nvars: 4
        groups:
          - "MetaData"
          - "MetaData"
        variables:
          - "latitude"
          - "longitude"
        norms:
          - 558.238937361
          - 137.162692422
        tolerance:
          - 1.0e-11

  - ObsSpace:
      name: "Radiance"
      simulate:
      ObsDataIn:
        obsfile: "Data/gmi_gpm_obs_2018041500_m.nc4"
      Localization: *localization
      TestData:
        nlocs: 12
        nlocs_local: 0
        nrecs: 12
        nvars: 13
        groups:
          - "MetaData"
          - "MetaData"
        variables:
          - "latitude"
          - "longitude"
        norms:
          - 211.00380053756118
          - 172.29837728971688
        tolerance:
          - 1.0e-11

  - ObsSpace:
      name: "Radiosonde"
      simulate:
      ObsDataIn:
        obsfile: "Data/sondes_obs_2018041500_m.nc4"
      Localization: *localization
      TestData:
        nlocs: 974
        nlocs_local: 110
        nrecs: 974
        nvars: 5
        groups:
          - "MetaData"
          - "MetaData"
        variables:
          - "latitude"
          - "longitude"
        norms:
          - 1254.66336565038
          - 6076.2659622388919
        tolerance:
          - 1.0e-11
      ObsDataOut:
        obsfile: "testoutput/diagout.nc4"

  - ObsSpace:
      name: "Synthetic"
      simulate:
        variables: [air_temperature, eastward_wind]
      Generate:
        nobs: 10   # generate 10 obs
        lat1: 0    # with lat ranging form 0-10.
        lat2: 10   #
        lon1: 0    # and lon ranging from 0-10.
        lon2: 10
        random_seed: 29837
        obs_errors: [1.0, 2.0]
      Localization: *localization
      TestData:
        nlocs: 10
        nlocs_local: 0
        nrecs: 10
        nvars: 2
        groups:
          - "MetaData"
          - "MetaData"
          - "ObsError"
          - "ObsError"
        variables:
          - "latitude"
          - "longitude"
          - "air_temperature"
          - "eastward_wind"
        norms:
          - 20.349321770437683
          - 21.063312039377447
          - 3.1622776601683795
          - 6.32455532034
        tolerance:
          - 1.0e-11
      ObsDataOut:
        obsfile: "testoutput/ospace.generate.nc4"

  - ObsSpace:
      name: "Radiosonde with grouping"
      simulate:
      ObsDataIn:
        obsfile: "Data/sondes_obs_2018041500_m.nc4"
        obsgrouping:
          group_variable: "station_id"
          sort_variable: "air_pressure"
          sort_order: "descending"
      Localization: *localization
      TestData:
        nlocs: 974
        nlocs_local: 110
        nrecs: 36
        nvars: 5
        groups:
          - "MetaData"
          - "MetaData"
        variables:
          - "latitude"
          - "longitude"
        norms:
          - 1254.66336565038
          - 6076.2659622388919
        tolerance:
          - 1.0e-11
      ObsDataOut:
        obsfile: "testoutput/diagout_with_groups.nc4"

  - ObsSpace:
      name: "Radiosonde with grouping and tw filtering"
      simulate:
      ObsDataIn:
        obsfile: "Data/sondes_obs_2018041500_m_twfilt.nc4"
        obsgrouping:
          group_variable: "station_id"
      Localization: *localization
      TestData:
        nlocs: 968
        nlocs_local: 109
        nrecs: 31
        nvars: 5
        groups:
          - "MetaData"
          - "MetaData"
        variables:
          - "latitude"
          - "longitude"
        norms:
          - 1252.0139923322768
          - 6065.3117664336605
        tolerance:
          - 1.0e-11
      ObsDataOut:
<<<<<<< HEAD
        obsfile: "testoutput/diagout_with_groups_twfilt.nc4"


  - ObsSpace:
      name: "AOD"
      simulate:
      ObsDataIn:
        obsfile: "Data/geos_aod_obs_2018041500_m.nc4"
      TestData:
          nlocs: 100
          nrecs: 100
          nvars: 1 
          groups:
            - "MetaData"
            - "MetaData"
          variables:
            - "latitude"
            - "longitude"
          norms:
            - 567.88380247048008
            - 1793.5631154126893
          tolerance:
            - 1.0e-11
    
=======
        obsfile: "testoutput/diagout_with_groups_twfilt.nc4"
>>>>>>> 6d30dd66
<|MERGE_RESOLUTION|>--- conflicted
+++ resolved
@@ -231,17 +231,17 @@
         tolerance:
           - 1.0e-11
       ObsDataOut:
-<<<<<<< HEAD
         obsfile: "testoutput/diagout_with_groups_twfilt.nc4"
 
-
   - ObsSpace:
       name: "AOD"
       simulate:
       ObsDataIn:
         obsfile: "Data/geos_aod_obs_2018041500_m.nc4"
+      Localization: *localization
       TestData:
           nlocs: 100
+          nlocs_local: 6
           nrecs: 100
           nvars: 1 
           groups:
@@ -255,7 +255,3 @@
             - 1793.5631154126893
           tolerance:
             - 1.0e-11
-    
-=======
-        obsfile: "testoutput/diagout_with_groups_twfilt.nc4"
->>>>>>> 6d30dd66
