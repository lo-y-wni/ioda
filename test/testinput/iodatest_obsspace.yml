---
test_framework_runtime_config: "--log_level=test_suite"
window_begin: "2018-04-14T21:00:00Z"
window_end: "2018-04-15T03:00:00Z"
Variables:
   nvars: 1
   variables:
   - "testvar"
Locations:
  lats:
  - 45.0
  - 40.0
  lons:
  - 0.0
  - -100.0
Observations:
  ObsTypes:
  - ObsType: "Aod"
    ObsData:
      ObsDataIn:
        obsfile: "Data/aod_obs_2018041500_m.nc4"
        metadata:
          nlocs: 100
        TestData:
          groups:
            - "MetaData"
            - "MetaData"
            - "MetaData"
          variables:
            - "latitude"
            - "longitude"
            - "datetime"
          norms:
            - 353.11505923005967
            - 1981.4147543887036
            - 614979984.02482653
          tolerance:
            - 1.0e-14

  - ObsType: "Radiance"
    ObsData:
      ObsDataIn:
        obsfile: "Data/amsua_n19_obs_2018041500_m.nc4"
        metadata:
          nlocs: 100
        TestData:
          groups:
            - "MetaData"
            - "MetaData"
            - "MetaData"
          variables:
            - "latitude"
            - "longitude"
            - "datetime"
          norms:
            - 450.49219864053879 
            - 1953.8633393362084 
            - 614966869.22643471 
          tolerance:
            - 1.0e-14

  - ObsType: "Radiance"
    ObsData:
      ObsDataIn:
        obsfile: "Data/seviri_m08_obs_2018041500_m.nc4"
        metadata:
          nlocs: 100
        TestData:
          groups:
            - "MetaData"
            - "MetaData"
            - "MetaData"
          variables:
            - "latitude"
            - "longitude"
            - "datetime"
          norms:
            - 260.79217299174513
            - 1402.7798112975702
            - 615186960.69603014
          tolerance:
            - 1.0e-12


  - ObsType: "Radiance"
    ObsData:
      ObsDataIn:
        obsfile: "Data/cris-fsr_npp_obs_2018041500_m.nc4"
        metadata:
          nlocs: 100
        TestData:
          groups:
            - "MetaData"
            - "MetaData"
            - "MetaData"
          variables:
            - "latitude"
            - "longitude"
            - "datetime"
          norms:
            - 449.03626468721183
            - 2042.7501297209276
            - 614978332.32979035
          tolerance:
            - 1.0e-12

  - ObsType: "Radiance"
    ObsData:
      ObsDataIn:
        obsfile: "Data/atms_npp_obs_2018041500_m.nc4"
        metadata:
          nlocs: 100
        TestData:
          groups:
            - "MetaData"
            - "MetaData"
            - "MetaData"
          variables:
            - "latitude"
            - "longitude"
            - "datetime"
          norms:
            - 405.97651679763709
            - 1936.9698153745287
            - 614999580.14210582
          tolerance:
            - 1.0e-12

  - ObsType: "Radiance"
    ObsData:
      ObsDataIn:
        obsfile: "Data/mhs_n19_obs_2018041500_m.nc4"
        metadata:
          nlocs: 100
        TestData:
          groups:
            - "MetaData"
            - "MetaData"
            - "MetaData"
          variables:
            - "latitude"
            - "longitude"
            - "datetime"
          norms:
            - 451.67624708616637
            - 1682.3033086962696
            - 614964752.86722779
          tolerance:
            - 1.0e-12

  - ObsType: "Radiance"
    ObsData:
      ObsDataIn:
        obsfile: "Data/hirs4_metop-a_obs_2018041500_m.nc4"
        metadata:
          nlocs: 100
        TestData:
          groups:
            - "MetaData"
            - "MetaData"
            - "MetaData"
          variables:
            - "latitude"
            - "longitude"
            - "time"
          norms:
            - 463.53764083315809
            - 2372.4218162800416
            - 1783022.7733388601
          tolerance:
            - 1.0e-12


  - ObsType: "Radiance"
    ObsData:
      ObsDataIn:
        obsfile: "Data/smap_obs_2018041500_m.nc4"
        metadata:
          nlocs: 45
        TestData:
          groups:
            - "MetaData"
            - "MetaData"
            - "MetaData"
          variables:
            - "latitude"
            - "longitude"
            - "datetime"
          norms:
            - 529.30712749376073
            - 1103.6169010759827
            - 412263537.27883768
          tolerance:
            - 1.0e-14

  - ObsType: "Radiance"
    ObsData:
      ObsDataIn:
        obsfile: "Data/gmi_obs_gpm_2018041500_m.nc4"
        metadata:
          nlocs: 75
        TestData:
          groups:
            - "MetaData"
            - "MetaData"
            - "MetaData"
          variables:
            - "latitude"
            - "longitude"
            - "datetime"
          norms:
            - 526.83022956365323
            - 367.9760257366043
            - 532517611.31432515
          tolerance:
            - 1.0e-14

  - ObsType: "Radiance"
    ObsData:
      ObsDataIn:
        obsfile: "Data/sndrd1_g15_obs_2018041500_m.nc4"
        metadata:
          nlocs: 100 
        TestData:
          groups:
            - "MetaData"
            - "MetaData"
            - "MetaData"
          variables:
            - "latitude"
            - "longitude"
            - "datetime"
          norms:
            - 296.99214068684427
            - 2140.8457867913799
            - 615037911.06069934
          tolerance:
            - 1.0e-12

  - ObsType: "Radiance"
    ObsData:
      ObsDataIn:
        obsfile: "Data/sndrd2_g15_obs_2018041500_m.nc4"
        metadata:
          nlocs: 100 
        TestData:
          groups:
            - "MetaData"
            - "MetaData"
            - "MetaData"
          variables:
            - "latitude"
            - "longitude"
            - "datetime"
          norms:
            - 270.17258892270547
            - 2151.3158198923584
            - 614980934.29482698
          tolerance:
            - 1.0e-12

  - ObsType: "Radiance"
    ObsData:
      ObsDataIn:
        obsfile: "Data/sndrd3_g15_obs_2018041500_m.nc4"
        metadata:
          nlocs: 100 
        TestData:
          groups:
            - "MetaData"
            - "MetaData"
            - "MetaData"
          variables:
            - "latitude"
            - "longitude"
            - "datetime"
          norms:
            - 290.22392937572556
            - 2165.3887994897623
            - 615017359.68144011
          tolerance:
            - 1.0e-12

  - ObsType: "Radiance"
    ObsData:
      ObsDataIn:
        obsfile: "Data/sndrd4_g15_obs_2018041500_m.nc4"
        metadata:
          nlocs: 100 
        TestData:
          groups:
            - "MetaData"
            - "MetaData"
            - "MetaData"
          variables:
            - "latitude"
            - "longitude"
            - "datetime"
          norms:
            - 299.11454636959382
            - 2143.9262845371709 
            - 615009925.86408103
          tolerance:
            - 1.0e-12

  - ObsType: "Radiance"
    ObsData:
      ObsDataIn:
        obsfile: "Data/airs_aqua_obs_2018041500_m.nc4"
        metadata:
          nlocs: 100
        TestData:
          groups:
            - "MetaData"
            - "MetaData"
            - "MetaData"
          variables:
            - "latitude"
            - "longitude"
            - "datetime"
          norms:
            - 490.8703099362815
            - 2000.1424097904787
            - 615017295.92605221
          tolerance:
            - 1.0e-12

  - ObsType: "Radiosonde"
    ObsData:
      ObsDataIn:
        obsfile: "Data/sondes_obs_2018041500_m.nc4"
        metadata:
          nlocs: 131
        TestData:
          groups:
            - "MetaData"
            - "MetaData"
            - "MetaData"
          variables:
            - "latitude"
            - "longitude"
            - "datetime"
          norms:
            - 757.55982302113819
            - 1282.68940922515
            - 703680982.365153
          tolerance:
<<<<<<< HEAD
            - 1.0e-12

  - ObsType: "Radiance"
    ObsData:
      ObsDataIn:
        obsfile: "Data/iasi_metop-a_obs_2018041500_m.nc4"
        metadata:
          nlocs: 100
        TestData:
          groups:
            - "MetaData"
            - "MetaData"
            - "MetaData"
          variables:
            - "latitude"
            - "longitude"
            - "datetime"
          norms:
            - 451.37596843968998
            - 2309.35421112641
            - 614958488.139210
          tolerance:
            - 1.0e-12

=======
            - 1.0e-14
>>>>>>> 16578d17
      ObsDataOut:
        obsfile: "testoutput/diagout.nc4"<|MERGE_RESOLUTION|>--- conflicted
+++ resolved
@@ -59,272 +59,6 @@
           tolerance:
             - 1.0e-14
 
-  - ObsType: "Radiance"
-    ObsData:
-      ObsDataIn:
-        obsfile: "Data/seviri_m08_obs_2018041500_m.nc4"
-        metadata:
-          nlocs: 100
-        TestData:
-          groups:
-            - "MetaData"
-            - "MetaData"
-            - "MetaData"
-          variables:
-            - "latitude"
-            - "longitude"
-            - "datetime"
-          norms:
-            - 260.79217299174513
-            - 1402.7798112975702
-            - 615186960.69603014
-          tolerance:
-            - 1.0e-12
-
-
-  - ObsType: "Radiance"
-    ObsData:
-      ObsDataIn:
-        obsfile: "Data/cris-fsr_npp_obs_2018041500_m.nc4"
-        metadata:
-          nlocs: 100
-        TestData:
-          groups:
-            - "MetaData"
-            - "MetaData"
-            - "MetaData"
-          variables:
-            - "latitude"
-            - "longitude"
-            - "datetime"
-          norms:
-            - 449.03626468721183
-            - 2042.7501297209276
-            - 614978332.32979035
-          tolerance:
-            - 1.0e-12
-
-  - ObsType: "Radiance"
-    ObsData:
-      ObsDataIn:
-        obsfile: "Data/atms_npp_obs_2018041500_m.nc4"
-        metadata:
-          nlocs: 100
-        TestData:
-          groups:
-            - "MetaData"
-            - "MetaData"
-            - "MetaData"
-          variables:
-            - "latitude"
-            - "longitude"
-            - "datetime"
-          norms:
-            - 405.97651679763709
-            - 1936.9698153745287
-            - 614999580.14210582
-          tolerance:
-            - 1.0e-12
-
-  - ObsType: "Radiance"
-    ObsData:
-      ObsDataIn:
-        obsfile: "Data/mhs_n19_obs_2018041500_m.nc4"
-        metadata:
-          nlocs: 100
-        TestData:
-          groups:
-            - "MetaData"
-            - "MetaData"
-            - "MetaData"
-          variables:
-            - "latitude"
-            - "longitude"
-            - "datetime"
-          norms:
-            - 451.67624708616637
-            - 1682.3033086962696
-            - 614964752.86722779
-          tolerance:
-            - 1.0e-12
-
-  - ObsType: "Radiance"
-    ObsData:
-      ObsDataIn:
-        obsfile: "Data/hirs4_metop-a_obs_2018041500_m.nc4"
-        metadata:
-          nlocs: 100
-        TestData:
-          groups:
-            - "MetaData"
-            - "MetaData"
-            - "MetaData"
-          variables:
-            - "latitude"
-            - "longitude"
-            - "time"
-          norms:
-            - 463.53764083315809
-            - 2372.4218162800416
-            - 1783022.7733388601
-          tolerance:
-            - 1.0e-12
-
-
-  - ObsType: "Radiance"
-    ObsData:
-      ObsDataIn:
-        obsfile: "Data/smap_obs_2018041500_m.nc4"
-        metadata:
-          nlocs: 45
-        TestData:
-          groups:
-            - "MetaData"
-            - "MetaData"
-            - "MetaData"
-          variables:
-            - "latitude"
-            - "longitude"
-            - "datetime"
-          norms:
-            - 529.30712749376073
-            - 1103.6169010759827
-            - 412263537.27883768
-          tolerance:
-            - 1.0e-14
-
-  - ObsType: "Radiance"
-    ObsData:
-      ObsDataIn:
-        obsfile: "Data/gmi_obs_gpm_2018041500_m.nc4"
-        metadata:
-          nlocs: 75
-        TestData:
-          groups:
-            - "MetaData"
-            - "MetaData"
-            - "MetaData"
-          variables:
-            - "latitude"
-            - "longitude"
-            - "datetime"
-          norms:
-            - 526.83022956365323
-            - 367.9760257366043
-            - 532517611.31432515
-          tolerance:
-            - 1.0e-14
-
-  - ObsType: "Radiance"
-    ObsData:
-      ObsDataIn:
-        obsfile: "Data/sndrd1_g15_obs_2018041500_m.nc4"
-        metadata:
-          nlocs: 100 
-        TestData:
-          groups:
-            - "MetaData"
-            - "MetaData"
-            - "MetaData"
-          variables:
-            - "latitude"
-            - "longitude"
-            - "datetime"
-          norms:
-            - 296.99214068684427
-            - 2140.8457867913799
-            - 615037911.06069934
-          tolerance:
-            - 1.0e-12
-
-  - ObsType: "Radiance"
-    ObsData:
-      ObsDataIn:
-        obsfile: "Data/sndrd2_g15_obs_2018041500_m.nc4"
-        metadata:
-          nlocs: 100 
-        TestData:
-          groups:
-            - "MetaData"
-            - "MetaData"
-            - "MetaData"
-          variables:
-            - "latitude"
-            - "longitude"
-            - "datetime"
-          norms:
-            - 270.17258892270547
-            - 2151.3158198923584
-            - 614980934.29482698
-          tolerance:
-            - 1.0e-12
-
-  - ObsType: "Radiance"
-    ObsData:
-      ObsDataIn:
-        obsfile: "Data/sndrd3_g15_obs_2018041500_m.nc4"
-        metadata:
-          nlocs: 100 
-        TestData:
-          groups:
-            - "MetaData"
-            - "MetaData"
-            - "MetaData"
-          variables:
-            - "latitude"
-            - "longitude"
-            - "datetime"
-          norms:
-            - 290.22392937572556
-            - 2165.3887994897623
-            - 615017359.68144011
-          tolerance:
-            - 1.0e-12
-
-  - ObsType: "Radiance"
-    ObsData:
-      ObsDataIn:
-        obsfile: "Data/sndrd4_g15_obs_2018041500_m.nc4"
-        metadata:
-          nlocs: 100 
-        TestData:
-          groups:
-            - "MetaData"
-            - "MetaData"
-            - "MetaData"
-          variables:
-            - "latitude"
-            - "longitude"
-            - "datetime"
-          norms:
-            - 299.11454636959382
-            - 2143.9262845371709 
-            - 615009925.86408103
-          tolerance:
-            - 1.0e-12
-
-  - ObsType: "Radiance"
-    ObsData:
-      ObsDataIn:
-        obsfile: "Data/airs_aqua_obs_2018041500_m.nc4"
-        metadata:
-          nlocs: 100
-        TestData:
-          groups:
-            - "MetaData"
-            - "MetaData"
-            - "MetaData"
-          variables:
-            - "latitude"
-            - "longitude"
-            - "datetime"
-          norms:
-            - 490.8703099362815
-            - 2000.1424097904787
-            - 615017295.92605221
-          tolerance:
-            - 1.0e-12
-
   - ObsType: "Radiosonde"
     ObsData:
       ObsDataIn:
@@ -345,33 +79,6 @@
             - 1282.68940922515
             - 703680982.365153
           tolerance:
-<<<<<<< HEAD
-            - 1.0e-12
-
-  - ObsType: "Radiance"
-    ObsData:
-      ObsDataIn:
-        obsfile: "Data/iasi_metop-a_obs_2018041500_m.nc4"
-        metadata:
-          nlocs: 100
-        TestData:
-          groups:
-            - "MetaData"
-            - "MetaData"
-            - "MetaData"
-          variables:
-            - "latitude"
-            - "longitude"
-            - "datetime"
-          norms:
-            - 451.37596843968998
-            - 2309.35421112641
-            - 614958488.139210
-          tolerance:
-            - 1.0e-12
-
-=======
             - 1.0e-14
->>>>>>> 16578d17
       ObsDataOut:
         obsfile: "testoutput/diagout.nc4"