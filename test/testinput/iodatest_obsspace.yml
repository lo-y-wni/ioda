---
window_begin: "2018-04-14T21:00:00Z"
window_end: "2018-04-15T03:00:00Z"
Variables:
   nvars: 1
   variables:
   - "testvar"
Locations:
  lats:
  - 45.0
  - 40.0
  lons:
  - 0.0
  - -100.0
Observations:
  ObsTypes:

  - ObsSpace:
      name: "AOD"
      ObsDataIn:
        obsfile: "Data/geos_aod_obs_2018041500_m.nc4"
        metadata:
          nlocs: 100
        TestData:
          groups:
            - "MetaData"
            - "MetaData"
          variables:
            - "latitude"
            - "longitude"
          norms:
            - 567.50799717405448
            - 1793.4023157882853
          tolerance:
            - 1.0e-11
    

  - ObsSpace:
      name: "Aod"
      simulate:
      ObsDataIn:
        obsfile: "Data/aod_obs_2018041500_m.nc4"
      TestData:
        nlocs: 100
        nrecs: 100
        nvars: 1
        groups:
          - "MetaData"
          - "MetaData"
        variables:
          - "latitude"
          - "longitude"
        norms:
          - 353.11505923005967
          - 1981.4147543887036
        tolerance:
          - 1.0e-14

  - ObsSpace:
      name: "Radiance"
      simulate:
      ObsDataIn:
        obsfile: "Data/amsua_n19_obs_2018041500_m.nc4"
      TestData:
        nlocs: 100
        nrecs: 100
        nvars: 15
        groups:
          - "MetaData"
          - "MetaData"
        variables:
          - "latitude"
          - "longitude"
        norms:
          - 432.95617402805823 
          - 1661.1529210392009 
        tolerance:
          - 1.0e-11

  - ObsSpace:
      name: "Radiance"
      simulate:
      ObsDataIn:
        obsfile: "Data/smap_obs_2018041500_m.nc4"
      TestData:
        nlocs: 45
        nrecs: 45
        nvars: 4
        groups:
          - "MetaData"
          - "MetaData"
        variables:
          - "latitude"
          - "longitude"
        norms:
          - 558.238937361
          - 137.162692422
        tolerance:
          - 1.0e-11

  - ObsSpace:
      name: "Radiance"
      simulate:
      ObsDataIn:
        obsfile: "Data/gmi_gpm_obs_2018041500_m.nc4"
      TestData:
        nlocs: 12
        nrecs: 12
        nvars: 13
        groups:
          - "MetaData"
          - "MetaData"
        variables:
          - "latitude"
          - "longitude"
        norms:
          - 211.00380053756118
          - 172.29837728971688
        tolerance:
          - 1.0e-11

  - ObsSpace:
      name: "Radiosonde"
      simulate:
      ObsDataIn:
        obsfile: "Data/sondes_obs_2018041500_m.nc4"
      TestData:
        nlocs: 974
        nrecs: 974
        nvars: 5
        groups:
          - "MetaData"
          - "MetaData"
        variables:
          - "latitude"
          - "longitude"
        norms:
          - 1254.66336565038
          - 6076.2659622388919
        tolerance:
          - 1.0e-11
      ObsDataOut:
        obsfile: "testoutput/diagout.nc4"

  - ObsSpace:
      name: "Synthetic"
      simulate:
        variables: [air_temperature, eastward_wind]
      Generate:
        nobs: 10   # generate 10 obs
        lat1: 0    # with lat ranging form 0-10.
        lat2: 10   # 
        lon1: 0    # and lon ranging from 0-10.
        lon2: 10
        random_seed: 29837
        obs_errors: [1.0, 2.0]
      TestData:
        nlocs: 10
        nrecs: 10
        nvars: 2
        groups:
          - "MetaData"
          - "MetaData"
          - "ObsError"
          - "ObsError"
        variables:
          - "latitude"
          - "longitude"
          - "air_temperature"
          - "eastward_wind"
        norms:
          - 20.349321770437683
          - 21.063312039377447
          - 3.1622776601683795
          - 6.32455532034
        tolerance:
          - 1.0e-11
      ObsDataOut:
        obsfile: "testoutput/ospace.generate.nc4"
<<<<<<< HEAD
=======

  - ObsSpace:
      name: "Radiosonde with grouping"
      simulate:
      ObsDataIn:
        obsfile: "Data/sondes_obs_2018041500_m.nc4"
        obsgrouping:
          group_variable: "station_id"
          sort_variable: "air_pressure"
          sort_order: "descending"
      TestData:
        nlocs: 974
        nrecs: 36
        nvars: 5
        groups:
          - "MetaData"
          - "MetaData"
        variables:
          - "latitude"
          - "longitude"
        norms:
          - 1254.66336565038
          - 6076.2659622388919
        tolerance:
          - 1.0e-11
      ObsDataOut:
        obsfile: "testoutput/diagout_with_groups.nc4"

  - ObsSpace:
      name: "Radiosonde with grouping and tw filtering"
      simulate:
      ObsDataIn:
        obsfile: "Data/sondes_obs_2018041500_m_twfilt.nc4"
        obsgrouping:
          group_variable: "station_id"
      TestData:
        nlocs: 968
        nrecs: 31
        nvars: 5
        groups:
          - "MetaData"
          - "MetaData"
        variables:
          - "latitude"
          - "longitude"
        norms:
          - 1252.0139923322768
          - 6065.3117664336605
        tolerance:
          - 1.0e-11
      ObsDataOut:
        obsfile: "testoutput/diagout_with_groups_twfilt.nc4"
>>>>>>> f2c5f252
<|MERGE_RESOLUTION|>--- conflicted
+++ resolved
@@ -177,8 +177,6 @@
           - 1.0e-11
       ObsDataOut:
         obsfile: "testoutput/ospace.generate.nc4"
-<<<<<<< HEAD
-=======
 
   - ObsSpace:
       name: "Radiosonde with grouping"
@@ -231,4 +229,3 @@
           - 1.0e-11
       ObsDataOut:
         obsfile: "testoutput/diagout_with_groups_twfilt.nc4"
->>>>>>> f2c5f252
