--- conflicted
+++ resolved
@@ -96,10 +96,6 @@
          - "longitude@MetaData"
          - "time@MetaData"
       metadata:
-<<<<<<< HEAD
-        nobs: 100
-=======
->>>>>>> 7eeb2206
         nlocs: 100
         nrecs: 100
         nvars: 1
