--- conflicted
+++ resolved
@@ -90,19 +90,35 @@
 
   - ObsType: "Radiance"
     Input:
-<<<<<<< HEAD
+      filename: "Data/seviri_m08_obs_2018041500_m.nc4"
+      variables:
+         - "latitude@MetaData"
+         - "longitude@MetaData"
+         - "time@MetaData"
+      metadata:
+        nlocs: 100
+        nrecs: 100
+        nvars: 8
+        norms:
+          - 260.792
+          - 1402.78
+          - 20.2299
+        tolerance: 1.0e-3
+      datetime:
+        dnorm: 201804096
+        tnorm: 1920375.75
+        tolerance:  1.0e-3
+
+  - ObsType: "Radiance"
+    Input:
       filename: "Data/hirs4_metop-a_obs_2018041500_m.nc4"
-=======
-      filename: "Data/seviri_m08_obs_2018041500_m.nc4"
->>>>>>> 9f73e7f3
-      variables:
-         - "latitude@MetaData"
-         - "longitude@MetaData"
-         - "time@MetaData"
-      metadata:
-        nlocs: 100
-        nrecs: 100
-<<<<<<< HEAD
+      variables:
+         - "latitude@MetaData"
+         - "longitude@MetaData"
+         - "time@MetaData"
+      metadata:
+        nlocs: 100
+        nrecs: 100
         nvars: 19
         norms:
          - 463.537628
@@ -114,19 +130,6 @@
         tnorm: 1783022.88
         tolerance:  1.0e-3
 
-=======
-        nvars: 8
-        norms:
-          - 260.792
-          - 1402.78
-          - 20.2299
-        tolerance: 1.0e-3
-      datetime:
-        dnorm: 201804096
-        tnorm: 1920375.75
-        tolerance:  1.0e-3
-
-
   - ObsType: "Radiance"
     Input:
       filename: "Data/cris-fsr_npp_obs_2018041500_m.nc4"
@@ -296,7 +299,6 @@
         tolerance:  1.0e-3
 
 
->>>>>>> 9f73e7f3
   - ObsType: "Radiance"
     Input:
       filename: "Data/smap_obs_2018041500_m.nc4"
