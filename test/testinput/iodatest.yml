---
test_framework_runtime_config: "--log_level=test_suite"
window_begin: '2018-04-14T21:00:00Z'
window_end: '2018-04-15T03:00:00Z'
Variables:
  nvars: '1'
  variables:
  - testvar
Locations:
  lats:
  - 45
  - 40
  lons:
  - 0
  - -100
Observations:
  ObsTypes:
  - ObsSpace: 
      name: Aod
      ObsDataIn:
        obsfile: Data/aod_obs_2018041500_m.nc4

  - ObsSpace:
      name: Radiance
      ObsDataIn:
        obsfile: Data/amsua_n19_obs_2018041500_m.nc4

<<<<<<< HEAD
  - ObsType: Radiance
    ObsData:
      ObsDataIn:
        obsfile: Data/cris-fsr_npp_obs_2018041500_m.nc4

  - ObsType: Radiance
    ObsData:
      ObsDataIn:
        obsfile: Data/atms_npp_obs_2018041500_m.nc4

  - ObsType: Radiance
    ObsData:
      ObsDataIn:
        obsfile: Data/hirs4_metop-a_obs_2018041500_m.nc4
 
  - ObsType: Radiance
    ObsData:
      ObsDataIn:
        obsfile: Data/smap_obs_2018041500_m.nc4
 
  - ObsType: Radiance
    ObsData:
      ObsDataIn:
        obsfile: Data/gmi_gpm_obs_2018041500_m.nc4

  - ObsType: Radiance
    ObsData:
      ObsDataIn:
        obsfile: Data/mhs_n19_obs_2018041500_m.nc4

  - ObsType: Radiance
    ObsData:
      ObsDataIn:      
        obsfile: Data/seviri_m08_obs_2018041500_m.nc4

  - ObsType: Radiance
    ObsData:
      ObsDataIn:
        obsfile: Data/sndrd1_g15_obs_2018041500_m.nc4

  - ObsType: Radiance
    ObsData:
      ObsDataIn:
        obsfile: Data/sndrd2_g15_obs_2018041500_m.nc4

  - ObsType: Radiance
    ObsData:
      ObsDataIn:
        obsfile: Data/sndrd3_g15_obs_2018041500_m.nc4

  - ObsType: Radiance
    ObsData:
      ObsDataIn:
        obsfile: Data/sndrd4_g15_obs_2018041500_m.nc4

  - ObsType: Radiance
    ObsData:
      ObsDataIn:
        obsfile: Data/airs_aqua_obs_2018041500_m.nc4

  - ObsType: Radiosonde
    ObsData:
=======
  - ObsSpace:
      name: Radiosonde
>>>>>>> d621de0a
      ObsDataIn:
        obsfile: Data/sondes_obs_2018041500_m.nc4

  # Marine obs
  - ObsSpace: 
      name: ADT
      ObsDataIn:
        obsfile: Data/Jason-2-2018-04-15.nc
  - ObsSpace:
      name: InsituTemperature
      ObsDataIn:
        obsfile: Data/profile_2018-04-15.nc
  - ObsSpace:
      name: SeaSurfaceTemp
      ObsDataIn:
        obsfile: Data/sst_obs-2018-04-15.nc4
  - ObsSpace:
      name: SeaIceFraction
      ObsDataIn:
        obsfile: Data/icec-2018-04-15.nc
  - ObsSpace:
      name: SeaIceThickness
      ObsDataIn:
        obsfile: Data/cryosat2-2018-04-15.nc<|MERGE_RESOLUTION|>--- conflicted
+++ resolved
@@ -25,73 +25,8 @@
       ObsDataIn:
         obsfile: Data/amsua_n19_obs_2018041500_m.nc4
 
-<<<<<<< HEAD
-  - ObsType: Radiance
-    ObsData:
-      ObsDataIn:
-        obsfile: Data/cris-fsr_npp_obs_2018041500_m.nc4
-
-  - ObsType: Radiance
-    ObsData:
-      ObsDataIn:
-        obsfile: Data/atms_npp_obs_2018041500_m.nc4
-
-  - ObsType: Radiance
-    ObsData:
-      ObsDataIn:
-        obsfile: Data/hirs4_metop-a_obs_2018041500_m.nc4
- 
-  - ObsType: Radiance
-    ObsData:
-      ObsDataIn:
-        obsfile: Data/smap_obs_2018041500_m.nc4
- 
-  - ObsType: Radiance
-    ObsData:
-      ObsDataIn:
-        obsfile: Data/gmi_gpm_obs_2018041500_m.nc4
-
-  - ObsType: Radiance
-    ObsData:
-      ObsDataIn:
-        obsfile: Data/mhs_n19_obs_2018041500_m.nc4
-
-  - ObsType: Radiance
-    ObsData:
-      ObsDataIn:      
-        obsfile: Data/seviri_m08_obs_2018041500_m.nc4
-
-  - ObsType: Radiance
-    ObsData:
-      ObsDataIn:
-        obsfile: Data/sndrd1_g15_obs_2018041500_m.nc4
-
-  - ObsType: Radiance
-    ObsData:
-      ObsDataIn:
-        obsfile: Data/sndrd2_g15_obs_2018041500_m.nc4
-
-  - ObsType: Radiance
-    ObsData:
-      ObsDataIn:
-        obsfile: Data/sndrd3_g15_obs_2018041500_m.nc4
-
-  - ObsType: Radiance
-    ObsData:
-      ObsDataIn:
-        obsfile: Data/sndrd4_g15_obs_2018041500_m.nc4
-
-  - ObsType: Radiance
-    ObsData:
-      ObsDataIn:
-        obsfile: Data/airs_aqua_obs_2018041500_m.nc4
-
-  - ObsType: Radiosonde
-    ObsData:
-=======
   - ObsSpace:
       name: Radiosonde
->>>>>>> d621de0a
       ObsDataIn:
         obsfile: Data/sondes_obs_2018041500_m.nc4
 
