--- conflicted
+++ resolved
@@ -89,7 +89,6 @@
   std::size_t ExpectedNlocs;
   std::size_t ExpectedNrecs;
   std::size_t ExpectedNvars;
-<<<<<<< HEAD
 
   // Contructor in read mode
   FileName = conf.getString("TestInput.filename");
@@ -127,51 +126,6 @@
   EXPECT(ExpectedNlocs == Nlocs);
   EXPECT(ExpectedNrecs == Nrecs);
   EXPECT(ExpectedNvars == Nvars);
-=======
-  // Walk through the different ObsTypes and try constructing with the files.
-  conf.get("ObsTypes", obstypes);
-  for (std::size_t i = 0; i < obstypes.size(); ++i) {
-    oops::Log::debug() << "IodaIO::ObsTypes: conf" << obstypes[i] << std::endl;
-
-    TestObsType = obstypes[i].getString("ObsType");
-    oops::Log::debug() << "IodaIO::ObsType: " << TestObsType << std::endl;
-
-    FileName = obstypes[i].getString("Input.filename");
-    TestIO.reset(ioda::IodaIOfactory::Create(FileName, "r", bgn, end, oops::mpi::comm()));
-    EXPECT(TestIO.get());
-
-    // Constructor in read mode is also responsible for setting nobs and nlocs
-    ExpectedNlocs = obstypes[i].getInt("Input.metadata.nlocs");
-    ExpectedNrecs = obstypes[i].getInt("Input.metadata.nrecs");
-    ExpectedNvars = obstypes[i].getInt("Input.metadata.nvars");
-    Nlocs = TestIO->nlocs();
-    Nrecs = TestIO->nrecs();
-    Nvars = TestIO->nvars();
-
-    EXPECT(ExpectedNlocs == Nlocs);
-    EXPECT(ExpectedNrecs == Nrecs);
-    EXPECT(ExpectedNvars == Nvars);
-
-    if (obstypes[i].has("Output.filename")) {
-      FileName = obstypes[i].getString("Output.filename");
-      ExpectedNlocs = obstypes[i].getInt("Output.metadata.nlocs");
-      ExpectedNrecs = obstypes[i].getInt("Output.metadata.nrecs");
-      ExpectedNvars = obstypes[i].getInt("Output.metadata.nvars");
-
-      TestIO.reset(ioda::IodaIOfactory::Create(FileName, "W", bgn, end, oops::mpi::comm(),
-                                               ExpectedNlocs, ExpectedNrecs, ExpectedNvars));
-      EXPECT(TestIO.get());
-
-      Nlocs = TestIO->nlocs();
-      Nrecs = TestIO->nrecs();
-      Nvars = TestIO->nvars();
-
-      EXPECT(ExpectedNlocs == Nlocs);
-      EXPECT(ExpectedNrecs == Nrecs);
-      EXPECT(ExpectedNvars == Nvars);
-      }
-    }
->>>>>>> d5363f39
   }
 
 // -----------------------------------------------------------------------------
@@ -249,6 +203,9 @@
       TestIO->ReadVar(GroupName, VarName, VarShape, TestVarData.data());
       std::vector<float> ExpectedVarData = conf.getFloatVector(ExpectedVarDataName);
       for (std::size_t j = 0; j < TestVarData.size(); j++) {
+        std::cout << "DEBUG: testReadVar: j, tol, test, expected: " << j << ", "
+                  << Tolerance << ", "
+                  << double(TestVarData[j]) << ", " << double(ExpectedVarData[j]) << std::endl;
         EXPECT(oops::is_close(TestVarData[j], ExpectedVarData[j], Tolerance));
       }
     } else if (VarType.compare("char") == 0) {
@@ -405,23 +362,13 @@
     std::vector<eckit::testing::Test>& ts = eckit::testing::specification();
 
     ts.emplace_back(CASE("fileio/IodaIO/testConstructor")
-<<<<<<< HEAD
-      { testConstructor; });
+      { testConstructor(); });
     ts.emplace_back(CASE("fileio/IodaIO/testGrpVarIter")
-      { testGrpVarIter; });
-=======
-      { testConstructor(); });
->>>>>>> d5363f39
+      { testGrpVarIter(); });
     ts.emplace_back(CASE("fileio/IodaIO/testReadVar")
       { testReadVar(); });
     ts.emplace_back(CASE("fileio/IodaIO/testWriteVar")
-<<<<<<< HEAD
-      { testWriteVar; });
-=======
       { testWriteVar(); });
-    ts.emplace_back(CASE("fileio/IodaIO/testReadDateTime")
-      { testReadDateTime(); });
->>>>>>> d5363f39
   }
 };
 
