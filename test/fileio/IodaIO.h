--- conflicted
+++ resolved
@@ -90,11 +90,10 @@
   std::size_t ExpectedNrecs;
   std::size_t ExpectedNvars;
 
-<<<<<<< HEAD
   // Contructor in read mode
   FileName = conf.getString("TestInput.filename");
   TestIO.reset(ioda::IodaIOfactory::Create(FileName, "r"));
-  BOOST_CHECK(TestIO.get());
+  EXPECT(TestIO.get());
 
   // Constructor in read mode is also responsible for setting nobs and nlocs
   ExpectedNlocs = conf.getInt("TestInput.nlocs");
@@ -105,9 +104,9 @@
   Nrecs = TestIO->nrecs();
   Nvars = TestIO->nvars();
 
-  BOOST_CHECK_EQUAL(ExpectedNlocs, Nlocs);
-  BOOST_CHECK_EQUAL(ExpectedNrecs, Nrecs);
-  BOOST_CHECK_EQUAL(ExpectedNvars, Nvars);
+  EXPECT(ExpectedNlocs == Nlocs);
+  EXPECT(ExpectedNrecs == Nrecs);
+  EXPECT(ExpectedNvars == Nvars);
 
   // Constructor in write mode
   FileName = conf.getString("TestOutput.filename");
@@ -118,60 +117,15 @@
 
   TestIO.reset(ioda::IodaIOfactory::Create(FileName, "W", ExpectedNlocs,
                                            ExpectedNrecs, ExpectedNvars));
-  BOOST_CHECK(TestIO.get());
+  EXPECT(TestIO.get());
 
   Nlocs = TestIO->nlocs();
   Nrecs = TestIO->nrecs();
   Nvars = TestIO->nvars();
 
-  BOOST_CHECK_EQUAL(ExpectedNlocs, Nlocs);
-  BOOST_CHECK_EQUAL(ExpectedNrecs, Nrecs);
-  BOOST_CHECK_EQUAL(ExpectedNvars, Nvars);
-=======
-  // Walk through the different ObsTypes and try constructing with the files.
-  conf.get("ObsTypes", obstypes);
-  for (std::size_t i = 0; i < obstypes.size(); ++i) {
-    oops::Log::debug() << "IodaIO::ObsTypes: conf" << obstypes[i] << std::endl;
-
-    TestObsType = obstypes[i].getString("ObsType");
-    oops::Log::debug() << "IodaIO::ObsType: " << TestObsType << std::endl;
-
-    FileName = obstypes[i].getString("Input.filename");
-    TestIO.reset(ioda::IodaIOfactory::Create(FileName, "r", bgn, end, oops::mpi::comm()));
-    EXPECT(TestIO.get());
-
-    // Constructor in read mode is also responsible for setting nobs and nlocs
-    ExpectedNlocs = obstypes[i].getInt("Input.metadata.nlocs");
-    ExpectedNrecs = obstypes[i].getInt("Input.metadata.nrecs");
-    ExpectedNvars = obstypes[i].getInt("Input.metadata.nvars");
-    Nlocs = TestIO->nlocs();
-    Nrecs = TestIO->nrecs();
-    Nvars = TestIO->nvars();
-
-    EXPECT(ExpectedNlocs == Nlocs);
-    EXPECT(ExpectedNrecs == Nrecs);
-    EXPECT(ExpectedNvars == Nvars);
-
-    if (obstypes[i].has("Output.filename")) {
-      FileName = obstypes[i].getString("Output.filename");
-      ExpectedNlocs = obstypes[i].getInt("Output.metadata.nlocs");
-      ExpectedNrecs = obstypes[i].getInt("Output.metadata.nrecs");
-      ExpectedNvars = obstypes[i].getInt("Output.metadata.nvars");
-
-      TestIO.reset(ioda::IodaIOfactory::Create(FileName, "W", bgn, end, oops::mpi::comm(),
-                                               ExpectedNlocs, ExpectedNrecs, ExpectedNvars));
-      EXPECT(TestIO.get());
-
-      Nlocs = TestIO->nlocs();
-      Nrecs = TestIO->nrecs();
-      Nvars = TestIO->nvars();
-
-      EXPECT(ExpectedNlocs == Nlocs);
-      EXPECT(ExpectedNrecs == Nrecs);
-      EXPECT(ExpectedNvars == Nvars);
-      }
-    }
->>>>>>> 1124feb4
+  EXPECT(ExpectedNlocs == Nlocs);
+  EXPECT(ExpectedNrecs == Nrecs);
+  EXPECT(ExpectedNvars == Nvars);
   }
 
 // -----------------------------------------------------------------------------
@@ -182,12 +136,11 @@
 
   std::string FileName;
   std::unique_ptr<ioda::IodaIO> TestIO;
-<<<<<<< HEAD
 
   // Constructor in read mode will generate a group variable container.
   FileName = conf.getString("TestInput.filename");
   TestIO.reset(ioda::IodaIOfactory::Create(FileName, "r"));
-  BOOST_CHECK(TestIO.get());
+  EXPECT(TestIO.get());
 
   // Test the iterators by walking through the entire list of variables
   // and check the count of variables (total number in the file) with the
@@ -199,45 +152,9 @@
 
     for (IodaIO::VarIter ivar = TestIO->var_begin(igrp); ivar != TestIO->var_end(igrp); ivar++) {
       VarCount++;
-=======
-  std::size_t Vsize;
-  std::unique_ptr<float[]> TestVarData;
-  float Vnorm;
-  float Tol;
-
-  // Walk through the different ObsTypes and try constructing with the files.
-  conf.get("ObsTypes", obstypes);
-  for (std::size_t i = 0; i < obstypes.size(); ++i) {
-    oops::Log::debug() << "IodaIO::ObsTypes: conf" << obstypes[i] << std::endl;
-
-    TestObsType = obstypes[i].getString("ObsType");
-    oops::Log::debug() << "IodaIO::ObsType: " << TestObsType << std::endl;
-
-    FileName = obstypes[i].getString("Input.filename");
-    TestIO.reset(ioda::IodaIOfactory::Create(FileName, "r", bgn, end, oops::mpi::comm()));
-
-    // Read in data from the file and check values.
-    varnames = obstypes[i].getStringVector("Input.variables");
-    ExpectedVnorms = obstypes[i].getFloatVector("Input.metadata.norms");
-    Tol = obstypes[i].getFloat("Input.metadata.tolerance");
-    Vsize = TestIO->nlocs();
-    TestVarData.reset(new float[Vsize]);
-    for(std::size_t j = 0; j < varnames.size(); ++j) {
-      TestIO->ReadVar(varnames[j], TestVarData.get());
-
-      // Compute the vector length TestVarData and compare with config values
-      Vnorm = 0.0;
-      for(std::size_t k = 0; k < Vsize; ++k) {
-        Vnorm += pow(TestVarData.get()[k], 2.0);
-        }
-      Vnorm = sqrt(Vnorm);
-
-      EXPECT(oops::is_close(Vnorm, ExpectedVnorms[j], Tol));
-      }
->>>>>>> 1124feb4
     }
   }
-  BOOST_CHECK_EQUAL(VarCount, ExpectedVarCount);
+  EXPECT(VarCount == ExpectedVarCount);
 }
 
 // -----------------------------------------------------------------------------
@@ -251,7 +168,6 @@
   std::string FileName;
   std::string TestObsType;
   std::unique_ptr<ioda::IodaIO> TestIO;
-<<<<<<< HEAD
 
   FileName = conf.getString("TestInput.filename");
   TestIO.reset(ioda::IodaIOfactory::Create(FileName, "r"));
@@ -279,79 +195,15 @@
       std::vector<int> TestVarData(VarSize, 0);
       TestIO->ReadVar(GroupName, VarName, VarShape, TestVarData.data());
       std::vector<int> ExpectedVarData = conf.getIntVector(ExpectedVarDataName);
-      BOOST_CHECK_EQUAL_COLLECTIONS(TestVarData.begin(), TestVarData.end(),
-                                    ExpectedVarData.begin(), ExpectedVarData.end());
+      for (std::size_t j = 0; j < TestVarData.size(); j++) {
+        EXPECT(TestVarData[j] == ExpectedVarData[j]);
+      }
     } else if ((VarType.compare("float") == 0) or (VarType.compare("double") == 0)) {
       std::vector<float> TestVarData(VarSize, 0.0);
       TestIO->ReadVar(GroupName, VarName, VarShape, TestVarData.data());
       std::vector<float> ExpectedVarData = conf.getFloatVector(ExpectedVarDataName);
       for (std::size_t j = 0; j < TestVarData.size(); j++) {
-        BOOST_CHECK_CLOSE(TestVarData[j], ExpectedVarData[j], Tolerance);
-=======
-  std::size_t Nlocs;
-  std::size_t Nrecs;
-  std::size_t Nvars;
-  std::unique_ptr<float[]> TestVarData;
-
-  std::size_t TestNlocs;
-  std::size_t TestNrecs;
-  std::size_t TestNvars;
-
-  int VarSum;
-  int ExpectedSum;
-
-  // Walk through the different ObsTypes and try constructing with the files.
-  conf.get("ObsTypes", obstypes);
-  for (std::size_t i = 0; i < obstypes.size(); ++i) {
-    oops::Log::debug() << "IodaIO::ObsTypes: conf" << obstypes[i] << std::endl;
-
-    TestObsType = obstypes[i].getString("ObsType");
-    oops::Log::debug() << "IodaIO::ObsType: " << TestObsType << std::endl;
-
-    // Not all of the tests have output files
-    if (obstypes[i].has("Output.filename")) {
-      FileName = obstypes[i].getString("Output.filename");
-      Nlocs = obstypes[i].getInt("Output.metadata.nlocs");
-      Nrecs = obstypes[i].getInt("Output.metadata.nrecs");
-      Nvars = obstypes[i].getInt("Output.metadata.nvars");
-      TestIO.reset(ioda::IodaIOfactory::Create(FileName, "W", bgn, end, oops::mpi::comm(),
-                                               Nlocs, Nrecs, Nvars));
-
-      // Try writing contrived data into the output file
-      varnames = obstypes[i].getStringVector("Output.variables");
-      TestVarData.reset(new float[Nlocs]);
-      ExpectedSum = 0;
-      for (std::size_t j = 0; j < Nlocs; ++j) {
-        TestVarData.get()[j] = float(j);
-        ExpectedSum += j;
-        }
-      ExpectedSum *= varnames.size();
-
-      for(std::size_t j = 0; j < varnames.size(); ++j) {
-        TestIO->WriteVar(varnames[j], TestVarData.get());
-        }
-
-      // open the file we just created and see if it contains what we just wrote into it
-      TestIO.reset(ioda::IodaIOfactory::Create(FileName, "r", bgn, end, oops::mpi::comm()));
-
-      TestNlocs = TestIO->nlocs();
-      TestNrecs = TestIO->nrecs();
-      TestNvars = TestIO->nvars();
-
-      EXPECT(TestNlocs == Nlocs);
-      EXPECT(TestNrecs == Nrecs);
-      EXPECT(TestNvars == Nvars);
-
-      VarSum = 0;
-      for(std::size_t j = 0; j < varnames.size(); ++j) {
-        TestIO->ReadVar(varnames[j], TestVarData.get());
-        for(std::size_t k = 0; k < Nlocs; ++k) {
-          VarSum += int(TestVarData.get()[k]);
-          }
-        }
-
-      EXPECT(VarSum == ExpectedSum);
->>>>>>> 1124feb4
+        EXPECT(oops::is_close(TestVarData[j], ExpectedVarData[j], Tolerance));
       }
     } else if (VarType.compare("char") == 0) {
       std::unique_ptr<char[]> TestVarData(new char[VarSize]);
@@ -359,8 +211,9 @@
       std::vector<std::string> TestStrings =
                                CharArrayToStringVector(TestVarData.get(), VarShape);
       std::vector<std::string> ExpectedVarData = conf.getStringVector(ExpectedVarDataName);
-      BOOST_CHECK_EQUAL_COLLECTIONS(TestStrings.begin(), TestStrings.end(),
-                                    ExpectedVarData.begin(), ExpectedVarData.end());
+      for (std::size_t j = 0; j < TestStrings.size(); j++) {
+        EXPECT(TestStrings[j] == ExpectedVarData[j]);
+      }
     }
   }
 }
@@ -371,7 +224,6 @@
   const eckit::LocalConfiguration conf(::test::TestEnvironment::config());
   std::unique_ptr<ioda::IodaIO> TestIO;
 
-<<<<<<< HEAD
   // Try writing contrived data into the output file. One of each data type, and size.
   std::string FileName = conf.getString("TestOutput.filename");
   std::size_t ExpectedNlocs = conf.getInt("TestOutput.nlocs");
@@ -384,11 +236,6 @@
   std::vector<float> ExpectedFloatData(ExpectedNlocs, 0.0);
   for (std::size_t i = 0; i < ExpectedNlocs; ++i) {
     ExpectedFloatData[i] = float(i) + 0.5;
-=======
-    EXPECT(oops::is_close(Dnorm, ExpectedDnorm, Tol));
-    EXPECT(oops::is_close(Tnorm, ExpectedTnorm, Tol));
-    }
->>>>>>> 1124feb4
   }
   std::vector<std::size_t> FloatVarShape{ ExpectedNlocs };
   std::string FloatGrpName = "MetaData";
@@ -451,21 +298,22 @@
   std::size_t TestNrecs = TestIO->nrecs();
   std::size_t TestNvars = TestIO->nvars();
 
-  BOOST_CHECK_EQUAL(TestNlocs, ExpectedNlocs);
-  BOOST_CHECK_EQUAL(TestNrecs, ExpectedNrecs);
-  BOOST_CHECK_EQUAL(TestNvars, ExpectedNvars);
+  EXPECT(TestNlocs == ExpectedNlocs);
+  EXPECT(TestNrecs == ExpectedNrecs);
+  EXPECT(TestNvars == ExpectedNvars);
 
   float Tolerance = conf.getFloat("TestInput.tolerance");
   std::vector<float> TestFloatData(ExpectedNlocs, 0.0);
   TestIO->ReadVar(FloatGrpName, FloatVarName, FloatVarShape, TestFloatData.data());
   for (std::size_t i = 0; i < ExpectedNlocs; i++) {
-    BOOST_CHECK_CLOSE(TestFloatData[i], ExpectedFloatData[i], Tolerance);
+    EXPECT(oops::is_close(TestFloatData[i], ExpectedFloatData[i], Tolerance));
   }
 
   std::vector<int> TestIntData(ExpectedNvars, 0);
   TestIO->ReadVar(IntGrpName, IntVarName, IntVarShape, TestIntData.data());
-  BOOST_CHECK_EQUAL_COLLECTIONS(TestIntData.begin(), TestIntData.end(),
-                                ExpectedIntData.begin(), ExpectedIntData.end());
+  for (std::size_t i = 0; i < TestIntData.size(); i++) {
+    EXPECT(TestIntData[i] == ExpectedIntData[i]);
+  }
 
   std::unique_ptr<char[]> TestCharData(new char[ExpectedNrecs * 5]);
   TestIO->ReadVar(CharGrpName, CharVarName, CharVarShape, TestCharData.get());
@@ -473,8 +321,9 @@
           CharArrayToStringVector(TestCharData.get(), CharVarShape);
   std::vector<std::string> ExpectedStrings =
           CharArrayToStringVector(ExpectedCharData.get(), CharVarShape);
-  BOOST_CHECK_EQUAL_COLLECTIONS(TestStrings.begin(), TestStrings.end(),
-                                ExpectedStrings.begin(), ExpectedStrings.end());
+  for (std::size_t i = 0; i < TestStrings.size(); i++) {
+    EXPECT(TestStrings[i] == ExpectedStrings[i]);
+  }
 
   std::unique_ptr<char[]> TestChar2Data(new char[ExpectedNvars * 5]);
   TestIO->ReadVar(Char2GrpName, Char2VarName, Char2VarShape, TestChar2Data.get());
@@ -482,8 +331,9 @@
           CharArrayToStringVector(TestChar2Data.get(), Char2VarShape);
   std::vector<std::string> ExpectedStrings2 =
           CharArrayToStringVector(ExpectedChar2Data.get(), Char2VarShape);
-  BOOST_CHECK_EQUAL_COLLECTIONS(TestStrings2.begin(), TestStrings2.end(),
-                                ExpectedStrings2.begin(), ExpectedStrings2.end());
+  for (std::size_t i = 0; i < TestStrings2.size(); i++) {
+    EXPECT(TestStrings2[i] == ExpectedStrings2[i]);
+  }
 
   std::unique_ptr<char[]> TestChar3Data(new char[ExpectedNlocs * 20]);
   TestIO->ReadVar(Char3GrpName, Char3VarName, Char3VarShape, TestChar3Data.get());
@@ -491,8 +341,9 @@
           CharArrayToStringVector(TestChar3Data.get(), Char3VarShape);
   std::vector<std::string> ExpectedStrings3 =
           CharArrayToStringVector(ExpectedChar3Data.get(), Char3VarShape);
-  BOOST_CHECK_EQUAL_COLLECTIONS(TestStrings3.begin(), TestStrings3.end(),
-                                ExpectedStrings3.begin(), ExpectedStrings3.end());
+  for (std::size_t i = 0; i < TestStrings3.size(); i++) {
+    EXPECT(TestStrings3[i] == ExpectedStrings3[i]);
+  }
 }
 
 // -----------------------------------------------------------------------------
@@ -505,27 +356,16 @@
   std::string testid() const {return "test::IodaIO";}
 
   void register_tests() const {
-<<<<<<< HEAD
-    boost::unit_test::test_suite * ts = BOOST_TEST_SUITE("IodaIO");
-
-    ts->add(BOOST_TEST_CASE(&testConstructor));
-    ts->add(BOOST_TEST_CASE(&testGrpVarIter));
-    ts->add(BOOST_TEST_CASE(&testReadVar));
-    ts->add(BOOST_TEST_CASE(&testWriteVar));
-
-    boost::unit_test::framework::master_test_suite().add(ts);
-=======
     std::vector<eckit::testing::Test>& ts = eckit::testing::specification();
 
     ts.emplace_back(CASE("fileio/IodaIO/testConstructor")
       { testConstructor; });
+    ts.emplace_back(CASE("fileio/IodaIO/testGrpVarIter")
+      { testGrpVarIter; });
     ts.emplace_back(CASE("fileio/IodaIO/testReadVar")
       { testReadVar; });
     ts.emplace_back(CASE("fileio/IodaIO/testWriteVar")
       { testWriteVar; });
-    ts.emplace_back(CASE("fileio/IodaIO/testReadDateTime")
-      { testReadDateTime; });
->>>>>>> 1124feb4
   }
 };
 
